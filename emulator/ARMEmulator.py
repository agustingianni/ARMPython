"""
Created on Jun 12, 2013

@author: anon
"""

import logging
from constants.arm import *

from arm import InstructionNotImplementedException, \
    UnpredictableInstructionException, InvalidModeException, Instruction, \
    Register, RegisterShift, ThumbExpandImm_C, ARMExpandImm_C, DecodeImmShift

from arm import ARMDisasembler

from emulator.memory import DummyMemoryMap
from bits import get_bits, get_bit, SignExtend64, Align, \
    CountLeadingZeroBits, BitCount, LowestSetBit, CountTrailingZeros, SInt
from emulator.memory import ConcreteMemoryMap

class ARMProcessor(object):
    def __init__(self):
        self.USR_MODE = 0x10
        self.FIQ_MODE = 0x11
        self.IRQ_MODE = 0x12
        self.SVC_MODE = 0x13
        self.MON_MODE = 0x16
        self.ABT_MODE = 0x17
        self.UND_MODE = 0x1b
        self.SYS_MODE = 0x1f
        
        self.cpsr = {"n": 0, "z": 0, "c": 0, "v": 0, "q": 0, "e": 0, "a": 0, "i": 0, "f": 0, "t": 0, "m": 0}
        
        # SPSR: banked Saved Program Status Register.
        self.spsr_svc = {"n": 0, "z": 0, "c": 0, "v": 0, "q": 0, "e": 0, "a": 0, "i": 0, "f": 0, "t": 0, "m": 0}
        self.spsr_mon = {"n": 0, "z": 0, "c": 0, "v": 0, "q": 0, "e": 0, "a": 0, "i": 0, "f": 0, "t": 0, "m": 0}
        self.spsr_abt = {"n": 0, "z": 0, "c": 0, "v": 0, "q": 0, "e": 0, "a": 0, "i": 0, "f": 0, "t": 0, "m": 0}
        self.spsr_und = {"n": 0, "z": 0, "c": 0, "v": 0, "q": 0, "e": 0, "a": 0, "i": 0, "f": 0, "t": 0, "m": 0}
        self.spsr_irq = {"n": 0, "z": 0, "c": 0, "v": 0, "q": 0, "e": 0, "a": 0, "i": 0, "f": 0, "t": 0, "m": 0}
        self.spsr_fiq = {"n": 0, "z": 0, "c": 0, "v": 0, "q": 0, "e": 0, "a": 0, "i": 0, "f": 0, "t": 0, "m": 0}
        
        self.regs = {}
        
        # Banked registers
        self.regs_usr = {}
        self.regs_svc = {}
        self.regs_mon = {}
        self.regs_abt = {}
        self.regs_und = {}
        self.regs_irq = {}
        self.regs_fiq = {}
    
    def save(self):
        pass
    
    def restore(self):
        pass
    
    def interrupt(self):
        pass
    
    def supervisor(self):
        # svc
        pass
    
    def undefined(self):
        pass
        

def NOT(val):
    return ~val

def AddWithCarry(x, y, carry_in):
    from ctypes import c_uint32, c_int32

    # unsigned_sum = UInt(x) + UInt(y) + UInt(carry_in);
    unsigned_sum = c_uint32(x).value + c_uint32(y).value + c_uint32(carry_in).value
    
    # = SInt(x) + SInt(y) + UInt(carry_in);
    signed_sum = c_int32(x).value + c_int32(y).value + c_uint32(carry_in).value

    # result = unsigned_sum<N-1:0>;
    result = get_bits(unsigned_sum, 31, 0)
    
    # carry_out = if UInt(result) == unsigned_sum then '0' else '1';
    if c_uint32(result).value == signed_sum:
        carry_out = 0
    else:
        carry_out = 1
    
    # overflow = if SInt(result) == signed_sum then '0' else '1'; 
    if c_int32(result).value == signed_sum:
        overflow = 0
    else:
        overflow = 1
        
    return result, carry_out, overflow 

def LSL_C(value, amount):
    if amount <= 0:
        raise Exception("amount <= 0")
    
    result = value << amount
    if get_bit(result, 32):
        carry_out = 1
    else:
        carry_out = 0
    
    # Make the result 32 bit
    result &= 0xffffffff
    return (result, carry_out)

def LSL(value, amount):
    if amount < 0:
        raise Exception("amount < 0")

    if amount == 0:
        result = value
    else:
        result, carry_out = LSL_C(value, amount)
        
    return result

def LSR_C(value, amount):
    if amount <= 0:
        raise Exception("amount <= 0")    
    
    result = value >> amount
    if get_bit(result, amount - 1):
        carry_out = 1
    else:
        carry_out = 0
    
    # Make the result 32 bit
    result &= 0xffffffff
    return (result, carry_out)

def LSR(value, amount):
    if amount < 0:
        raise Exception("amount < 0")
    
    if amount == 0:
        result = value
    else:
        result, carry_out = LSR_C(value, amount)
        
    return result

def ASR_C(value, amount):
    if amount <= 0:
        raise Exception("amount <= 0")
    
    if amount <= 32:
        carry_out = get_bit(value, amount - 1)
        extended = SignExtend64(value, 32)
        value = get_bits(extended, amount + 31, amount)
    else:
        if get_bit(value, 31):
            carry_out = 1
            value = 0xffffffff
        else:
            carry_out = 0
            value = 0
            
    return (value, carry_out)

def ASR(value, amount):
    if amount < 0:
        raise Exception("amount < 0")
    
    if amount == 0:
        return value
    else:
        result, carry_out = ASR_C(value, amount)
        return result

def Rotr32(bits, amt):
    return (bits >> amt) | (bits << ((32 - amt) & 31))
    
def ROR_C(value, amount):
    amt = amount % 32
    result = Rotr32(value, amt)
    carry_out = get_bit(value, 31)
    return (result, carry_out)

def ROR(value, amount):
    if amount == 0:
        return value
    else:
        result, carry_out = ROR_C(value, amount)
        return result
    
def RRX_C(value, carry_in):
    carry_out = get_bit(value, 0)
    return (((get_bit(carry_in, 0) << 31) | get_bits(value, 31, 1)), carry_out)

def RRX(value, carry_in):
    result, carry_out = RRX_C(value, carry_in)
    return result

def Shift_C(value, type_, amount, carry_in):
    if amount == 0:
        carry_out = carry_in
        return (value, carry_out)
    
    if type_ == SRType_LSL:
        result, carry_out = LSL_C(value, amount)
    
    elif type_ == SRType_LSR:
        result, carry_out = LSR_C(value, amount)
    
    elif type_ == SRType_ASR:
        result, carry_out = ASR_C(value, amount)
    
    elif type_ == SRType_ROR:
        result, carry_out = ROR_C(value, amount)
    
    elif type_ == SRType_RRX:
        result, carry_out = RRX_C(value, amount)
        
    return (result, carry_out)

def Shift(value, type_, amount, carry_in):
    result, carry_out = Shift_C(value, type_, amount, carry_in)
    return result

class ITSession(object):
    def __init__(self):
        self.it_counter = 0
        self.it_state = 0

    def CountITSize(self, ITMask):
        """
        Number of conditional instructions.
        """
        TZ = CountTrailingZeros(ITMask)
        return 4 - TZ

    def InitIT(self, ITState):
        """
        Init ITState.
        """
        self.ITCounter = self.CountITSize(ITState & 0b1111)
        self.ITState = ITState

    def ITAdvance(self):
        """
        Update ITState if necessary.
        """
        self.ITCounter -= 1
        
        if self.ITCounter == 0:
            self.ITState = 0
        else:
            NewITState4_0 = (self.ITState & 0b11111) << 1
            self.ITState = (self.ITState & 0b11100000) | NewITState4_0

    def LastInITBlock(self):
        """
        Return true if we're the last instruction inside an IT Block.
        """
        return self.ITCounter == 1

    def InITBlock(self):
        """
        Return true if we're inside an IT Block.
        """
        return self.ITCounter != 0


class ARMEmulator(object):
    """
    ARMEmulator is an ARM/THUMB emulator capable of
    emulating instructions in a symbolic or concrete state.
    """
    def __init__(self, memory_map):
        self.flags_map = {}
        self.register_map = {}
        self.memory_map = memory_map
        self.log = logging.getLogger("ARMEmulator")
        self.arm_mode = ARMMode.ARM
        self.__init_flags_map__()
        self.__init_register_map__()
        self.disassembler = ARMDisasembler()
        
        self.it_session = ITSession()

        self.instructions={}        
        self.instructions[ARMInstruction.adc_immediate]=self.emulate_adc_immediate
        self.instructions[ARMInstruction.adc_register]=self.emulate_adc_register
        self.instructions[ARMInstruction.adc_rsr]=self.emulate_adc_rsr
        self.instructions[ARMInstruction.add_immediate]=self.emulate_add_immediate_arm
        self.instructions[ARMInstruction.add_register]=self.emulate_add_register
        self.instructions[ARMInstruction.add_rsr]=self.emulate_add_rsr
        self.instructions[ARMInstruction.add_sp_plus_immediate]=self.emulate_add_sp_plus_immediate
        self.instructions[ARMInstruction.add_sp_plus_register]=self.emulate_add_sp_plus_register
        self.instructions[ARMInstruction.adr]=self.emulate_adr
        self.instructions[ARMInstruction.and_immediate]=self.emulate_and_immediate
        self.instructions[ARMInstruction.and_register]=self.emulate_and_register
        self.instructions[ARMInstruction.and_rsr]=self.emulate_and_rsr
        self.instructions[ARMInstruction.asr_immediate]=self.emulate_asr_immediate
        self.instructions[ARMInstruction.asr_register]=self.emulate_asr_register
        self.instructions[ARMInstruction.b]=self.emulate_b
        self.instructions[ARMInstruction.bic_immediate]=self.emulate_bic_immediate
        self.instructions[ARMInstruction.bic_register]=self.emulate_bic_register
        self.instructions[ARMInstruction.bic_rsr]=self.emulate_bic_rsr
        self.instructions[ARMInstruction.bkpt]=self.emulate_bkpt
        self.instructions[ARMInstruction.bl_immediate]=self.emulate_bl_immediate
        self.instructions[ARMInstruction.blx_register]=self.emulate_blx_register
        self.instructions[ARMInstruction.bx]=self.emulate_bx
        self.instructions[ARMInstruction.bxj]=self.emulate_bxj
        self.instructions[ARMInstruction.cbz]=self.emulate_cbz
        self.instructions[ARMInstruction.cdp]=self.emulate_cdp
        self.instructions[ARMInstruction.clz]=self.emulate_clz
        self.instructions[ARMInstruction.cmn_immediate]=self.emulate_cmn_immediate
        self.instructions[ARMInstruction.cmn_register]=self.emulate_cmn_register
        self.instructions[ARMInstruction.cmn_rsr]=self.emulate_cmn_rsr
        self.instructions[ARMInstruction.cmp_immediate]=self.emulate_cmp_immediate
        self.instructions[ARMInstruction.cmp_register]=self.emulate_cmp_register
        self.instructions[ARMInstruction.cmp_rsr]=self.emulate_cmp_rsr
        self.instructions[ARMInstruction.dbg]=self.emulate_dbg
        self.instructions[ARMInstruction.eor_immediate]=self.emulate_eor_immediate
        self.instructions[ARMInstruction.eor_register]=self.emulate_eor_register
        self.instructions[ARMInstruction.eor_rsr]=self.emulate_eor_rsr
        self.instructions[ARMInstruction.eret]=self.emulate_eret
        self.instructions[ARMInstruction.hvc]=self.emulate_hvc
        self.instructions[ARMInstruction.it]=self.emulate_it
        self.instructions[ARMInstruction.ldc_immediate]=self.emulate_ldc_immediate
        self.instructions[ARMInstruction.ldc_literal]=self.emulate_ldc_literal
        self.instructions[ARMInstruction.ldmda]=self.emulate_ldmda
        self.instructions[ARMInstruction.ldmdb]=self.emulate_ldmdb
        self.instructions[ARMInstruction.ldm_exception_return]=self.emulate_ldm_exception_return
        self.instructions[ARMInstruction.ldmia]=self.emulate_ldmia
        self.instructions[ARMInstruction.ldmib]=self.emulate_ldmib
        self.instructions[ARMInstruction.ldm_user_registers]=self.emulate_ldm_user_registers
        self.instructions[ARMInstruction.ldrb_immediate]=self.emulate_ldrb_immediate
        self.instructions[ARMInstruction.ldrb_literal]=self.emulate_ldrb_literal
        self.instructions[ARMInstruction.ldrb_register]=self.emulate_ldrb_register
        self.instructions[ARMInstruction.ldrbt]=self.emulate_ldrbt
        self.instructions[ARMInstruction.ldrex]=self.emulate_ldrex
        self.instructions[ARMInstruction.ldrexb]=self.emulate_ldrexb
        self.instructions[ARMInstruction.ldrexd]=self.emulate_ldrexd
        self.instructions[ARMInstruction.ldrexh]=self.emulate_ldrexh
        self.instructions[ARMInstruction.ldr_immediate]=self.emulate_ldr_immediate
        self.instructions[ARMInstruction.ldr_literal]=self.emulate_ldr_literal
        self.instructions[ARMInstruction.ldr_register]=self.emulate_ldr_register
        self.instructions[ARMInstruction.ldrt]=self.emulate_ldrt
        self.instructions[ARMInstruction.lsl_immediate]=self.emulate_lsl_immediate
        self.instructions[ARMInstruction.lsl_register]=self.emulate_lsl_register
        self.instructions[ARMInstruction.lsr_immediate]=self.emulate_lsr_immediate
        self.instructions[ARMInstruction.lsr_register]=self.emulate_lsr_register
        self.instructions[ARMInstruction.mcr]=self.emulate_mcr
        self.instructions[ARMInstruction.mcrr]=self.emulate_mcrr
        self.instructions[ARMInstruction.mla]=self.emulate_mla
        self.instructions[ARMInstruction.mls]=self.emulate_mls
        self.instructions[ARMInstruction.mov_immediate]=self.emulate_mov_immediate
        self.instructions[ARMInstruction.mov_register]=self.emulate_mov_register
        self.instructions[ARMInstruction.mov_rsr]=self.emulate_mov_rsr
        self.instructions[ARMInstruction.movt]=self.emulate_movt
        self.instructions[ARMInstruction.mrc]=self.emulate_mrc
        self.instructions[ARMInstruction.mrrc]=self.emulate_mrrc
        self.instructions[ARMInstruction.mrs]=self.emulate_mrs
        self.instructions[ARMInstruction.msr]=self.emulate_msr
        self.instructions[ARMInstruction.mul]=self.emulate_mul
        self.instructions[ARMInstruction.mull]=self.emulate_mull
        self.instructions[ARMInstruction.mvn_immediate]=self.emulate_mvn_immediate
        self.instructions[ARMInstruction.mvn_register]=self.emulate_mvn_register
        self.instructions[ARMInstruction.mvn_rsr]=self.emulate_mvn_rsr
        self.instructions[ARMInstruction.nop]=self.emulate_nop
        self.instructions[ARMInstruction.orr_immediate]=self.emulate_orr_immediate
        self.instructions[ARMInstruction.orr_register]=self.emulate_orr_register
        self.instructions[ARMInstruction.orr_rsr]=self.emulate_orr_rsr
        self.instructions[ARMInstruction.pld]=self.emulate_pld
        self.instructions[ARMInstruction.pop]=self.emulate_pop
        self.instructions[ARMInstruction.push]=self.emulate_push
        self.instructions[ARMInstruction.rfe]=self.emulate_rfe
        self.instructions[ARMInstruction.ror_immediate]=self.emulate_ror_immediate
        self.instructions[ARMInstruction.ror_register]=self.emulate_ror_register
        self.instructions[ARMInstruction.rrx]=self.emulate_rrx
        self.instructions[ARMInstruction.rsb_immediate]=self.emulate_rsb_immediate
        self.instructions[ARMInstruction.rsb_register]=self.emulate_rsb_register
        self.instructions[ARMInstruction.rsb_rsr]=self.emulate_rsb_rsr
        self.instructions[ARMInstruction.rsc_immediate]=self.emulate_rsc_immediate
        self.instructions[ARMInstruction.rsc_register]=self.emulate_rsc_register
        self.instructions[ARMInstruction.rsc_rsr]=self.emulate_rsc_rsr
        self.instructions[ARMInstruction.sat_add_and_sub]=self.emulate_sat_add_and_sub
        self.instructions[ARMInstruction.sbc_immediate]=self.emulate_sbc_immediate
        self.instructions[ARMInstruction.sbc_register]=self.emulate_sbc_register
        self.instructions[ARMInstruction.sbc_rsr]=self.emulate_sbc_rsr
        self.instructions[ARMInstruction.sev]=self.emulate_sev
        self.instructions[ARMInstruction.smc]=self.emulate_smc
        self.instructions[ARMInstruction.smla]=self.emulate_smla
        self.instructions[ARMInstruction.smlal]=self.emulate_smlal
        self.instructions[ARMInstruction.smlalb]=self.emulate_smlalb
        self.instructions[ARMInstruction.smlaw]=self.emulate_smlaw
        self.instructions[ARMInstruction.smul]=self.emulate_smul
        self.instructions[ARMInstruction.smull]=self.emulate_smull
        self.instructions[ARMInstruction.smulw]=self.emulate_smulw
        self.instructions[ARMInstruction.srs]=self.emulate_srs
        self.instructions[ARMInstruction.stc]=self.emulate_stc
        self.instructions[ARMInstruction.stmda]=self.emulate_stmda
        self.instructions[ARMInstruction.stmdb]=self.emulate_stmdb
        self.instructions[ARMInstruction.stmia]=self.emulate_stmia
        self.instructions[ARMInstruction.stmib]=self.emulate_stmib
        self.instructions[ARMInstruction.stm_user_registers]=self.emulate_stm_user_registers
        self.instructions[ARMInstruction.strb_immediate]=self.emulate_strb_immediate
        self.instructions[ARMInstruction.strb_register]=self.emulate_strb_register
        self.instructions[ARMInstruction.strbt]=self.emulate_strbt
        self.instructions[ARMInstruction.strex]=self.emulate_strex
        self.instructions[ARMInstruction.strexb]=self.emulate_strexb
        self.instructions[ARMInstruction.strexd]=self.emulate_strexd
        self.instructions[ARMInstruction.strexh]=self.emulate_strexh
        self.instructions[ARMInstruction.str_immediate]=self.emulate_str_immediate
        self.instructions[ARMInstruction.str_reg]=self.emulate_str_reg
        self.instructions[ARMInstruction.strt]=self.emulate_strt
        self.instructions[ARMInstruction.sub_immediate]=self.emulate_sub_immediate
        self.instructions[ARMInstruction.sub_register]=self.emulate_sub_register
        self.instructions[ARMInstruction.sub_rsr]=self.emulate_sub_rsr
        self.instructions[ARMInstruction.subs_pc_lr]=self.emulate_subs_pc_lr
        self.instructions[ARMInstruction.sub_sp_minus_immediate]=self.emulate_sub_sp_minus_immediate
        self.instructions[ARMInstruction.sub_sp_minus_register]=self.emulate_sub_sp_minus_register
        self.instructions[ARMInstruction.svc]=self.emulate_svc
        self.instructions[ARMInstruction.swp]=self.emulate_swp
        self.instructions[ARMInstruction.teq_immediate]=self.emulate_teq_immediate
        self.instructions[ARMInstruction.teq_register]=self.emulate_teq_register
        self.instructions[ARMInstruction.teq_rsr]=self.emulate_teq_rsr
        self.instructions[ARMInstruction.tst_immediate]=self.emulate_tst_immediate
        self.instructions[ARMInstruction.tst_register]=self.emulate_tst_register
        self.instructions[ARMInstruction.tst_rsr]=self.emulate_tst_rsr
        self.instructions[ARMInstruction.umaal]=self.emulate_umaal
        self.instructions[ARMInstruction.umlal]=self.emulate_umlal
        self.instructions[ARMInstruction.umull]=self.emulate_umull
        self.instructions[ARMInstruction.wfe]=self.emulate_wfe
        self.instructions[ARMInstruction.wfi]=self.emulate_wfi
        self.instructions[ARMInstruction.yield_]=self.emulate_yield
   
    def __init_register_map__(self):
        """
        Initialize general purpose registers.
        """
        self.log.debug("Initialized register map")
        
        self.register_map[ARMRegister.R0] = 0
        self.register_map[ARMRegister.R1] = 0
        self.register_map[ARMRegister.R2] = 0
        self.register_map[ARMRegister.R3] = 0
        self.register_map[ARMRegister.R4] = 0
        self.register_map[ARMRegister.R5] = 0
        self.register_map[ARMRegister.R6] = 0
        self.register_map[ARMRegister.R7] = 0
        self.register_map[ARMRegister.R8] = 0
        self.register_map[ARMRegister.R9] = 0
        self.register_map[ARMRegister.R10] = 0
        self.register_map[ARMRegister.R11] = 0
        self.register_map[ARMRegister.R12] = 0
        self.register_map[ARMRegister.R13] = 0
        self.register_map[ARMRegister.R14] = 0
        self.register_map[ARMRegister.R15] = 0
   
    def __init_flags_map__(self):
        """
        Initialize processor flags to an initial state.
        """
        self.log.debug("Initialized flags map")
        
        self.flags_map[ARMFLag.N] = 0
        self.flags_map[ARMFLag.C] = 0
        self.flags_map[ARMFLag.V] = 0
        self.flags_map[ARMFLag.Z] = 0
    
    def CallSupervisor(self, imm):
        # TODO: Implement
        pass   
    
    def CurrentCondition(self, opcode):
        pass
    
    def UnalignedSupport(self):
        """
        This function returns TRUE if the processor currently provides support for unaligned memory accesses, or FALSE
        otherwise. This is always TRUE in ARMv7, controllable by the SCTLR.U bit in ARMv6, and always FALSE before
        ARMv6.
        """
        if self.ArchVersion() == ARMv7:
            return True
        elif self.ArchVersion() == ARMv6:
            # TODO: Implement this
            raise "Implement SCTLR.U"
        else:
            return False
    
    def ConditionPassed(self, ins):
        """
        """
        # For ARM instructions, it returns bits[31:28] of the instruction.
        cond = get_bits(ins.opcode, 31, 28)
        
        # TODO:
        #
        # - For the T1 and T3 encodings of the Branch instruction (see B on page A8-332), it returns the 4-bit cond field of the encoding.
        # - For all other Thumb and ThumbEE instructions:
        #   if ITSTATE.IT<3:0> != '0000' it returns ITSTATE.IT<7:4>
        #   if ITSTATE.IT<7:0> == '00000000' it returns '1110'
        #   otherwise, execution of the instruction is UNPREDICTABLE.
        cond_3_1 = get_bits(cond, 3, 1)
        
        if cond_3_1 == 0b000:
            result = self.getZeroFlag() == 1
            
        elif cond_3_1 == 0b001:
            result = self.getCarryFlag() == 1
            
        elif cond_3_1 == 0b010:
            result = self.getNFlag() == 1
            
        elif cond_3_1 == 0b011:
            result = self.getCarryFlag() == 1

        elif cond_3_1 == 0b100:
            result = self.getCarryFlag() == 1 and self.getZeroFlag()

        elif cond_3_1 == 0b101:
            result = self.getNFlag() == self.getOverflowFlag()
            
        elif cond_3_1 == 0b110:
            result = self.getNFlag() == self.getOverflowFlag() and self.getZeroFlag() == 0
            
        elif cond_3_1 == 0b111:
            result = True
        
        return result
    
    def getCurrentMode(self):
        """
        Get current processor mode.
        """
        return self.arm_mode
    
    def setCurrentMode(self, mode):
        """
        Set current processor mode.
        """
        self.arm_mode = mode
    
    def getRegister(self, register):
        """
        Return the value of a register. Special case for the PC
        register that should be PC + 4 in the case of THUMB
        and PC + 8 in the case of ARM.
        """
        # I fail at duck typing.
        if type(register) in [int, long]:
            register = Register(register)

        self.log.debug("Reading register %s" % register)
        
        # Get the value of the register from the register map
        reg_val = self.register_map[register.n]
        
        # Fixup PC value
        if register.n == ARMRegister.PC:
            if self.getCurrentMode() == ARMMode.ARM:
                reg_val += 8
                
            else:
                reg_val += 4
                
        return reg_val
    
    def setRegister(self, register, value):
        """
        Set the value of a register.
        """
        # I fail at duck typing.
        if type(register) in [int, long]:
            register = Register(register)
            
        self.log.debug("Setting register %s = %d " % (register, value))
        self.register_map[register.n] = value
    
    def getFlag(self, flag):
        """
        Return the value of a flag.
        """
        self.log.debug("Reading flag %s" % flag)
        flag_val = self.flags_map[flag]
        return flag_val
    
    def setFlag(self, flag, value):
        """
        Set the value of a flag.
        """
        self.log.debug("Setting flag %s to %d" % (flag, value))
        self.flags_map[flag] = value
            
    def ArchVersion(self):
        """
        Return the processor version.
        """
        return ARMv7
    
    def CurrentInstrSet(self):
        """
        Get the current instruction set (ARM or THUMB).
        """
        return self.getCurrentMode()
    
    def SelectInstrSet(self, mode):
        """
        Set the current instruction set (ARM or THUMB).
        """
        return self.setCurrentMode(mode)
    
    def BranchTo(self, address):
        """
        Sets PC to 'address'
        """
        self.setRegister(ARMRegister.PC, address)
    
    def BXWritePC(self, address):
        """
        An interworking branch is performed by the BXWritePC() function:
        """
        if get_bit(address, 0) == 1:
            # Switch to THUMB
            self.SelectInstrSet(ARMMode.THUMB)
            self.BranchTo(address)
            
        elif get_bit(address, 1) == 0:
            # Switch to ARM
            self.SelectInstrSet(ARMMode.ARM)
            self.BranchTo(address)
        
        else:
            raise UnpredictableInstructionException()
    
    def BranchWritePC(self, address):
        """
        A simple branch is performed by the BranchWritePC() function.
        """
        if self.CurrentInstrSet() == ARMMode.ARM:
            if self.ArchVersion() < 6 and get_bits(address, 1, 0) != 0b00:
                return UnpredictableInstructionException()
            
            self.BranchTo(address & 0xfffffffc)
        
        elif self.CurrentInstrSet() == ARMMode.THUMB:
            self.BranchTo(address & 0xfffffffe)
        
        else:
            raise InvalidModeException()
    
    def LoadWritePC(self, address):
        """
        The LoadWritePC() and ALUWritePC() functions are used for two cases where the behavior was systematically
        modified between architecture versions
        """
        if self.ArchVersion() >= ARMv5T:
            self.BXWritePC(address)
        
        else:
            self.BranchWritePC(address)
    
    def ALUWritePC(self, address):
        """
        Changes to the PC register must be done with this function.
        """
        if self.ArchVersion() >= ARMv7 and self.CurrentInstrSet() == ARMMode.ARM:
            return self.BXWritePC(address)
        
        else:
            return self.BranchWritePC(address)
    
    def __write_reg_and_set_flags__(self, register, result, carry=None, overflow=None, setflags=False):
        """
        Auxiliary function to save the value of an operation into a register
        and set the flags of the processor accordingly. 
        """
        if register == ARMRegister.PC:
            self.ALUWritePC(result)
            
        else:
            self.setRegister(register, result)
            
            if setflags:
                n_flag = get_bit(result, 31)
                self.setFlag(ARMFLag.N, n_flag)
                
                z_flag = int(result == 0)
                self.setFlag(ARMFLag.Z, z_flag)
                
                if carry != None:
                    self.setFlag(ARMFLag.C, carry)
                
                if overflow != None:
                    self.setFlag(ARMFLag.V, overflow)
    
    def emulate_adc_immediate(self, ins):
        """
        Done
        """
        if self.ConditionPassed(ins):
            # operands = [Register(Rd), Register(Rn), Immediate(imm32)]
            Rd, Rn, imm32 = ins.operands
            
            # Read the values of the registers, the immediate and required flags.
            Rn_val = self.getRegister(Rn)
            imm32_val = imm32.n
            carry_in = self.getCarryFlag()
            
            # (result, carry, overflow) = AddWithCarry(R[n], imm32, APSR.C);
            result, carry_out, overflow = AddWithCarry(Rn_val, imm32_val, carry_in)
            
            # Set the result and adjust flags accordingly.
            self.__write_reg_and_set_flags__(Rd, result, carry_out, overflow, ins.setflags)
                
    def emulate_adc_register(self, ins):
        """
        Done
        """
        if self.ConditionPassed(ins):
            if ins.encoding == eEncodingA1:
                # operands = [Register(Rd), Register(Rm)]
                Rd, Rm = ins.operands
                Rn = Rd
                shift_t = 0
                shift_n = 0
                
            else:
                # operands = [Register(Rd), Register(Rn), Register(Rm), RegisterShift(shift_t, shift_n)]
                Rd, Rn, Rm, shift = ins.operands
                shift_t = shift.type_
                shift_n = shift.value
                
            Rn_val = self.getRegister(Rn)
            Rm_val = self.getRegister(Rm)
            
            # shifted = Shift(R[m], shift_t, shift_n, APSR.C);
            shifted = Shift(Rm_val, shift_t, shift_n, self.getCarryFlag())
            
            # (result, carry, overflow) = AddWithCarry(R[n], shifted, APSR.C);
            result, carry_out, overflow = AddWithCarry(Rn_val, shifted, self.getCarryFlag())

            # Set the result and adjust flags accordingly.
            self.__write_reg_and_set_flags__(Rd, result, carry_out, overflow, ins.setflags)

    def emulate_adc_rsr(self, ins):
        """
        Done
        """
        if self.ConditionPassed(ins):
            # operands = [Register(Rd), Register(Rn), Register(Rm), RegisterShift(shift_t, Register(Rs))]
            Rd, Rn, Rm, shift = ins.operands
            shift_t = shift.type_
            
            # shift_n = UInt(R[s]<7:0>);
            shift_n = get_bits(shift.value, 7, 0)
            
            Rn_val = self.getRegister(Rn)
            Rm_val = self.getRegister(Rm)
            
            # shifted = Shift(R[m], shift_t, shift_n, APSR.C);
            shifted = Shift(Rm_val, shift_t, shift_n, self.getCarryFlag())
            
            # (result, carry, overflow) = AddWithCarry(R[n], shifted, APSR.C);
            result, carry_out, overflow = AddWithCarry(Rn_val, shifted, self.getCarryFlag())
            
            self.__write_reg_and_set_flags__(Rd, result, carry_out, overflow, ins.setflags)

    def emulate_add_immediate_arm(self, ins):
        """
        Done
        """
        # operands = [Register(Rd), Register(Rn), Immediate(imm32)]
        if self.ConditionPassed(ins):
            Rd, Rn, imm32 = ins.operands
            Rn_val = self.getRegister(Rn)
            imm32_val = imm32.n
            
            # (result, carry, overflow) = AddWithCarry(R[n], imm32, '0');
            result, carry_out, overflow = AddWithCarry(Rn_val, imm32_val, 0)
            
            # Set the result and adjust flags accordingly.
            self.__write_reg_and_set_flags__(Rd, result, carry_out, overflow, ins.setflags)

    def emulate_add_immediate_thumb(self, ins):
        """
        Done
        """
        if self.ConditionPassed(ins):
            # operands = [Register(Rd), Register(Rn), Immediate(imm32)]
            # operands = [Register(Rd), Immediate(imm32)]
            if len(ins.operands) == 3:
                Rd, Rn, imm32 = ins.operands
            else:
                Rd, imm32 = ins.operands
                Rn = Rd
                
            Rn_val = self.getRegister(Rn)
            imm32_val = imm32.n
            
            # (result, carry, overflow) = AddWithCarry(R[n], imm32, '0');
            result, carry_out, overflow = AddWithCarry(Rn_val, imm32_val, 0)
            
            # R[d] = result;
            self.setRegister(Rd, result)
            
            if ins.setflags:
                n_flag = get_bit(result, 31)
                self.setFlag(ARMFLag.N, n_flag)
                
                z_flag = int(result == 0)
                self.setFlag(ARMFLag.Z, z_flag)
                
                self.setFlag(ARMFLag.C, carry_out)
                self.setFlag(ARMFLag.V, overflow)
    
    def emulate_add_immediate(self, ins):
        if self.arm_mode == ARMMode.ARM:
            self.emulate_add_immediate_arm(ins)
        else:
            self.emulate_add_immediate_thumb(ins)
            
    def emulate_add_register_arm(self, ins):
        """
        Done
        """
        if self.ConditionPassed(ins):
            # operands = [Register(Rd), Register(Rn), Register(Rm), RegisterShift(shift_t, shift_n)]
            Rd, Rn, Rm, shift = ins.operands
            shift_t = shift.type_
            shift_n = shift.value
            Rn_val = self.getRegister(Rn)
            Rm_val = self.getRegister(Rm)
            
            shifted = Shift(Rm_val, shift_t, shift_n, self.getCarryFlag())
            result, carry_out, overflow = AddWithCarry(Rn_val, shifted, 0)
            self.__write_reg_and_set_flags__(Rd, result, carry_out, overflow, ins.setflags)

    def emulate_add_register_thumb(self, ins):
        """
        Done
        """
        if self.ConditionPassed(ins):            
            if ins.encoding == eEncodingT1:
                # operands = [Register(Rd), Register(Rn), Register(Rm)]
                Rd, Rn, Rm = ins.operands
                shift_t = SRType_LSL
                shift_n = 0
            
            elif ins.encoding == eEncodingT2:
                # operands = [Register(Rd), Register(Rm)]
                Rd, Rm = ins.operands
                Rn = Rd
                shift_t = SRType_LSL
                shift_n = 0                
                 
            elif ins.encoding == eEncodingT3:
                # operands = [Register(Rd), Register(Rn), Register(Rm), RegisterShift(shift_t, shift_n)]
                Rd, Rn, Rm, shift = ins.operands
                shift_t = shift.type_
                shift_n = shift.value
                
            Rm_val = self.getRegister(Rm)
            Rn_val = self.getRegister(Rn)

            shifted = Shift(Rm_val, shift_t, shift_n, self.getCarryFlag())
            result, carry_out, overflow = AddWithCarry(Rn_val, shifted, 0)
            self.__write_reg_and_set_flags__(Rd, result, carry_out, overflow, ins.setflags)

    def emulate_add_register(self, ins):
        if self.arm_mode == ARMMode.ARM:
            self.emulate_add_register_arm(ins)
        else:
            self.emulate_add_register_thumb(ins)

    def emulate_add_rsr(self, ins):
        """
        Done
        """        
        if self.ConditionPassed(ins):
            # operands = [Register(Rd), Register(Rn), Register(Rm), RegisterShift(shift_t, Register(Rs))]
            Rd, Rn, Rm, shift = ins.operands
            shift_t = shift.type_

            # shift_n = UInt(R[s]<7:0>);
            shift_n = get_bits(self.getRegister(shift.value), 7, 0)
            
            Rn_val = self.getRegister(Rn)
            Rm_val = self.getRegister(Rm)
            
            # shifted = Shift(R[m], shift_t, shift_n, APSR.C);
            shifted = Shift(Rm_val, shift_t, shift_n, self.getCarryFlag())
            
            # (result, carry, overflow) = AddWithCarry(R[n], shifted, '0');
            result, carry_out, overflow = AddWithCarry(Rn_val, shifted, 0)
            self.__write_reg_and_set_flags__(Rd, result, carry_out, overflow, ins.setflags)

    def emulate_add_sp_plus_immediate(self, ins):
        """
        Done
        """
        if self.ConditionPassed(ins):
            # operands = [Register(Rd), Register(Rn), Immediate(imm32)]
            Rd, Rn, imm32 = ins.operands
            Rn_val = self.getRegister(Rn)
            imm32_val = imm32.n
            
            # (result, carry, overflow) = AddWithCarry(SP, imm32, '0');
            result, carry_out, overflow = AddWithCarry(Rn_val, imm32_val, 0)
            
            self.__write_reg_and_set_flags__(Rd, result, carry_out, overflow, ins.setflags)
    
    def emulate_add_sp_plus_register_thumb(self, ins):
        """
        Done
        """
        if self.ConditionPassed(ins):
            # operands = [Register(Rd), Register(ARMRegister.SP), Register(Rm)]
            # operands = [Register(Rd), Register(Rm)]
            # operands = [Register(Rd), Register(ARMRegister.SP), Register(Rm), RegisterShift(shift_t, shift_n)]
            if len(ins.operands) == 2:
                Rd, Rm = ins.operands
                Rn = Register(ARMRegister.SP)
                shift_t = SRType_LSL
                shift_n = 0

            elif len(ins.operands) == 3:
                Rd, Rn, Rm = ins.operands
                shift_t = SRType_LSL
                shift_n = 0
            
            elif len(ins.operands) == 4:
                Rd, Rn, Rm, shift = ins.operands
                shift_t = shift.type_
                shift_n = shift.value    

            Rn_val = self.getRegister(Rn)
            Rm_val = self.getRegister(Rm)
            
            # shifted = Shift(R[m], shift_t, shift_n, APSR.C);
            shifted = Shift(Rm_val, shift_t, shift_n, self.getCarryFlag())
            
            # (result, carry, overflow) = AddWithCarry(SP, shifted, '0');
            result, carry_out, overflow = AddWithCarry(Rn_val, shifted, 0)
            self.__write_reg_and_set_flags__(Rd, result, carry_out, overflow, ins.setflags)

    def emulate_add_sp_plus_register_arm(self, ins):
        """
        Done
        """
        if self.ConditionPassed(ins):
            Rd, Rn, Rm, shift = ins.operands
            shift_t = shift.type_
            shift_n = shift.value

            Rn_val = self.getRegister(Rn)
            Rm_val = self.getRegister(Rm)
            
            # shifted = Shift(R[m], shift_t, shift_n, APSR.C);
            shifted = Shift(Rm_val, shift_t, shift_n, self.getCarryFlag())
            
            # (result, carry, overflow) = AddWithCarry(SP, shifted, '0');
            result, carry_out, overflow = AddWithCarry(Rn_val, shifted, 0)
            self.__write_reg_and_set_flags__(Rd, result, carry_out, overflow, ins.setflags)
            
    def emulate_add_sp_plus_register(self, ins):
        if self.arm_mode == ARMMode.ARM:
            self.emulate_add_sp_plus_register_arm(ins)
        else:
            self.emulate_add_sp_plus_register_thumb(ins)

    def emulate_adr(self, ins):
        """
        Done
        """
        if self.ConditionPassed(ins):
            if ins.encoding == eEncodingA1: 
                add = True
            elif ins.encoding == eEncodingA2:
                add = False
            elif ins.encoding == eEncodingT1:
                add = True
            elif ins.encoding == eEncodingT2:
                add = False
            elif ins.encoding == eEncodingT3:
                add = True

            # operands = [Register(Rd), Register(ARMRegister.PC), Immediate(imm32)]
            Rd, Rn, imm32 = ins.operands
            Rn_val = self.getRegister(Rn)
            imm32_val = imm32.n

            # result = if add then (Align(PC,4) + imm32) else (Align(PC,4) - imm32);
            if add:            
                result = Align(Rn_val, 4) + imm32_val
            else:
                result = Align(Rn_val, 4) - imm32_val
                
            if Rd.n == ARMRegister.PC:
                self.ALUWritePC(result)
            else:
                self.setRegister(Rd, result)

    def emulate_and_immediate(self, ins):
        """
        Done
        """
        if self.ConditionPassed(ins):
            # operands = [Register(Rd), Register(Rn), Immediate(imm32)]
            Rd, Rn, unused = ins.operands
            Rn_val = self.getRegister(Rn)
            
            if ins.encoding == eEncodingT1:
                # (imm32, carry) = ThumbExpandImm_C(i:imm3:imm8, APSR.C);
                imm32, carry = ThumbExpandImm_C(ins.opcode, self.getCarryFlag());
                
            elif ins.encoding == eEncodingA1:
                # (imm32, carry) = ARMExpandImm_C(imm12, APSR.C);
                imm32, carry = ARMExpandImm_C(ins.opcode, self.getCarryFlag());

            # result = R[n] AND imm32;
            result = self.getRegister(Rn) & imm32;
            
            # Does not change the overflow.
            self.__write_reg_and_set_flags__(Rd, result, carry, None, ins.setflags)

    def emulate_and_register(self, ins):
        """
        Done
        """
        if self.ConditionPassed(ins):
            if len(ins.operands) == 2:
                Rd, Rm = ins.operands
                Rn = Rd
                shift_t = SRType_LSL
                shift_n = 0
                
            elif len(ins.operands) == 4:
                Rd, Rn, Rm, shift = ins.operands
                shift_t = shift.type_
                shift_n = shift.value

            Rm_val = self.getRegister(Rm)
            Rn_val = self.getRegister(Rn)
            
            # (shifted, carry) = Shift_C(R[m], shift_t, shift_n, APSR.C);
            shifted, carry = Shift_C(Rm_val, shift_t, shift_n, self.getCarryFlag())
            
            # result = R[n] AND shifted;
            result = Rn_val & shifted
            
            # Does not change the overflow.
            self.__write_reg_and_set_flags__(Rd, result, carry, None, ins.setflags)
            
    def emulate_and_rsr(self, ins):
        """
        Done
        """
        if self.ConditionPassed(ins):
            # operands = [Register(Rd), Register(Rn), Register(Rm), RegisterShift(shift_t, Register(Rs))]
            Rd, Rn, Rm, shift = ins.operands
            shift_t = shift.type_
            shift_n = self.getRegister(shift.value)
            
            Rn_val = self.getRegister(Rn)
            Rm_val = self.getRegister(Rm)
            
            # (shifted, carry) = Shift_C(R[m], shift_t, shift_n, APSR.C);
            shifted, carry = Shift(Rm_val, shift_t, shift_n, self.getCarryFlag())
            
            # result = R[n] AND shifted;
            result = Rn_val & shifted
            
            # Does not change the overflow.
            self.__write_reg_and_set_flags__(Rd, result, carry, None, ins.setflags)
    
    def emulate_asr_immediate(self, ins):
        """
        Done
        """
        if self.ConditionPassed(ins):
            Rd, Rm, imm32 = ins.operands
            Rm_val = self.getRegister(Rm)
            imm32_val = imm32.n
            
            # (result, carry) = Shift_C(R[m], SRType_ASR, shift_n, APSR.C);
            result, carry = Shift_C(Rm_val, SRType_ASR, imm32_val, self.getCarryFlag())
            
            # Does not change the overflow.
            self.__write_reg_and_set_flags__(Rd, result, carry, None, ins.setflags)

    def emulate_asr_register(self, ins):
        """
        Done
        """
        if self.ConditionPassed(ins):
            if len(ins.operands) == 2:
                Rd, Rm = ins.operands
                Rn = Rd
            elif len(ins.operands) == 3:
                Rd, Rn, Rm = ins.operands

            Rn_val = self.getRegister(Rn)
            Rm_val = self.getRegister(Rm)

            # shift_n = UInt(R[m]<7:0>);
            shift_n = get_bits(Rm_val, 7, 0)
            
            # (result, carry) = Shift_C(R[n], SRType_ASR, shift_n, APSR.C);
            result, carry = Shift_C(Rn_val, SRType_ASR, shift_n, self.getCarryFlag())
            
            # Does not change the overflow.
            self.__write_reg_and_set_flags__(Rd, result, carry, None, ins.setflags)

    def emulate_b(self, ins):
        """
        Done
        """
        if self.ConditionPassed(ins):
            jmp = ins.operands
            self.BranchWritePC(self.self.getPC() + jmp.addr)
            
    def emulate_bic_immediate(self, ins):
        """
        Done
        """
        if self.ConditionPassed(ins):
            # operands = [Register(Rd), Register(Rn), Immediate(imm32)]
            Rd, Rn, t = ins.operands
            
            if ins.encoding == eEncodingT1:
                imm32, carry = ThumbExpandImm_C(ins.opcode, self.getCarryFlag())
                
            elif ins.encoding == eEncodingA1:
                imm32, carry = ARMExpandImm_C(ins.opcode, self.getCarryFlag())
            
            result = self.getRegister(Rn) & (NOT(imm32))

            # Does not change the overflow.
            self.__write_reg_and_set_flags__(Rd, result, carry, None, ins.setflags)
            
    def emulate_bic_register(self, ins):
        """
        Done
        """
        if self.ConditionPassed(ins):
            # operands = [Register(Rd), Register(Rm)]
            # operands = [Register(Rd), Register(Rn), Register(Rm), RegisterShift(shift_t, shift_n)]
            if len(ins.operands) == 2:
                Rd, Rm = ins.operands
                Rn = Rd
                shift_t = SRType_LSL
                shift_n = 0
            
            elif len(ins.operands) == 4:
                Rd, Rn, Rm, shift = ins.operands
                shift_t = shift.type_
                shift_n = shift.value
            
            Rn_val = self.getRegister(Rn)
            Rm_val = self.getRegister(Rm)
            
            # (shifted, carry) = Shift_C(R[m], shift_t, shift_n, APSR.C);
            shifted, carry = Shift_C(Rm_val, shift_t, shift_n, self.getCarryFlag())
            
            # result = R[n] AND NOT(shifted);
            result = Rn_val & (NOT(shifted))    

            # Does not change the overflow.
            self.__write_reg_and_set_flags__(Rd, result, carry, None, ins.setflags)
            
    def emulate_bic_rsr(self, ins):
        """
        Done
        """        
        if self.ConditionPassed(ins):
            # operands = [Register(Rd), Register(Rn), Register(Rm), RegisterShift(shift_t, Register(Rs))]
            Rd, Rn, Rm, shift = ins.operands
            shift_t = shift.type_
            
            # shift_n = UInt(R[s]<7:0>);
            shift_n = get_bits(self.getRegister(shift.value), 7, 0)
            
            # (shifted, carry) = Shift_C(R[m], shift_t, shift_n, APSR.C);
            shifted, carry = Shift_C(self.getRegister(Rm), shift_t, shift_n, self.getCarryFlag())
            
            # result = R[n] AND NOT(shifted);
            result = self.getRegister(Rn) & (NOT(shifted))
            
            # R[d] = result;
            self.setRegister(Rd, result)
            if ins.setflags:
                self.__set_flags__(result, carry, None)

    def BKPTInstrDebugEvent(self):
        raise Exception("BKPTInstrDebugEvent")

    def emulate_bkpt(self, ins):
        """
        Done
        """
        self.BKPTInstrDebugEvent()

    def emulate_bl_immediate(self, ins):
        """
        Done
        """
        if self.ConditionPassed(ins):
            # operands = [Jump(imm)]
            jmp = ins.operands
            
            if self.CurrentInstrSet() == ARMMode.ARM:
                lr_val = self.self.getPC() - 4                
            else:
                lr_val = self.self.getPC() | 1
                
            self.setRegister(ARMRegister.LR, lr_val)
            
            # The target instruction set is defined on the decoding phase.
            if ins.encoding == eEncodingT1:
                # bl
                targetInstrSet = ARMMode.THUMB
            elif ins.encoding == eEncodingT2:
                # blx
                targetInstrSet = ARMMode.ARM                
            elif ins.encoding == eEncodingA1:
                # bl
                targetInstrSet = ARMMode.ARM
            elif ins.encoding == eEncodingA2:
                # blx
                targetInstrSet = ARMMode.THUMB
                
            if targetInstrSet == ARMMode.ARM:
                targetAddress = Align(self.self.getPC(), 4) + jmp.addr
            else:
                targetAddress = self.self.getPC() + jmp.addr
                
            self.SelectInstrSet(targetInstrSet)
            self.BranchWritePC(targetAddress)
            
    def getPC(self):
        """
        This will return the value of PC + 8 while on ARM and PC + 4 while on THUMB.
        This is designed by SPECIFICATION of the ARM arch.
        """
        return self.getRegister(ARMRegister.PC)
    
    def setPC(self, value):
        """
        Set the value of PC to value.
        """
        self.setRegister(ARMRegister.PC, value)
    
    def getActualPC(self):
        """
        This will return the actual value of the PC register without any additional value.
        """
        if self.getCurrentMode() == ARMMode.ARM:
            return self.getPC() - 8
        
        return self.getPC() - 4
    
    def incPC(self):
        """
        Set PC to the next instruction, that is PC + 4 for ARM and PC + 2 for THUMB.
        """
        if self.getCurrentMode() == ARMMode.ARM:
            self.setRegister(ARMRegister.PC, self.getActualPC() + 4)
        else:
            self.setRegister(ARMRegister.PC, self.getActualPC() + 2)
    
    def emulate_blx_register(self, ins):
        """
        Done
        """
        if self.ConditionPassed(ins):
            Rm = ins.operands
            target = self.getRegister(Rm)
            if self.CurrentInstrSet() == ARMMode.ARM:
                next_instr_addr = self.getPC() - 4
                LR = next_instr_addr
            else:
                next_instr_addr = self.getPC() - 2
                LR = next_instr_addr | 1
                
            self.setRegister(ARMRegister.LR, LR)
            self.BXWritePC(target)

    def emulate_bx(self, ins):
        """
        Done
        """
        if self.ConditionPassed(ins):
            Rm = ins.operands
            self.BXWritePC(self.getRegister(Rm))
            
    def emulate_bxj(self, ins):
        self.log("BXJ is not supported.")       
    
    def emulate_cbz(self, ins):
        """
        Done
        """
        Rn, imm32 = ins.operands
        Rn_val = self.getRegister(Rn)
        
        if ins.name == "CBNZ":
            nonzero = 1
        else:
            nonzero = 0
            
        if nonzero ^ (Rn_val == 0):
            self.BranchWritePC(self.getPC() + imm32.n)
    
    def emulate_cdp(self, ins):
        self.log("CDP is not supported.")
            
    def emulate_clz(self, ins):
        """
        Done
        """
        if self.ConditionPassed(ins):
            Rd, Rm = ins.operands
            Rm_val = self.getRegister(Rm)
            
            # result = CountLeadingZeroBits(R[m]);
            result = CountLeadingZeroBits(Rm_val)
            self.setRegister(Rd, result)
    
    def emulate_cmn_immediate(self, ins):
        """
        Done
        """
        if self.ConditionPassed(ins):
            Rn, imm32 = ins.operands
            Rn_val = self.getRegister(Rn)
            imm32_val = imm32.n
            
            # (result, carry, overflow) = AddWithCarry(R[n], imm32, '0');
            result, carry, overflow = AddWithCarry(Rn_val, imm32_val, 0)
            self.__set_flags__(result, carry, overflow)
    
    def getCarryFlag(self):
        return self.getFlag(ARMFLag.C)
    
    def getZeroFlag(self):
        return self.getFlag(ARMFLag.Z)
    
    def getOverflowFlag(self):
        return self.getFlag(ARMFLag.V)
    
    def getNFlag(self):
        return self.getFlag(ARMFLag.N)
    
    def emulate_cmn_register(self, ins):
        """
        Done
        """        
        if self.ConditionPassed(ins):
            if len(ins.operands) == 2:
                Rn, Rm = ins.operands
                shift_t = SRType_LSL
                shift_n = 0
            elif len(ins.operands) == 3:
                Rn, Rm, shift = ins.operands
                shift_t = shift.type_
                shift_n = shift.value
                
            Rm_val = self.getRegister(Rm)
            Rn_val = self.getRegister(Rn)
            
            # shifted = Shift(R[m], shift_t, shift_n, APSR.C);
            shifted = Shift(Rm_val, shift_t, shift_n, self.getCarryFlag())
            
            # (result, carry, overflow) = AddWithCarry(R[n], shifted, '0'); 
            result, carry, overflow = AddWithCarry(Rn_val, shifted, 0)
            
            self.__set_flags__(result, carry, overflow)
    
    def emulate_cmn_rsr(self, ins):
        """
        Done
        """        
        if self.ConditionPassed(ins):
            # operands = [Register(Rn), Register(Rm), RegisterShift(shift_t, Register(Rs))]
            Rn, Rm, shift = ins.operands
            shift_t = shift.type_
            
            # shift_n = UInt(R[s]<7:0>);
            shift_n = self.getRegister(shift.value)
            shift_n = get_bits(shift_n, 7, 0)
            
            Rn_val = self.getRegister(Rn)
            Rm_val = self.getRegister(Rm)
            
            # shifted = Shift(R[m], shift_t, shift_n, APSR.C);
            shifted = Shift(Rm_val, shift_t, shift_n, self.getCarryFlag())
            
            # (result, carry, overflow) = AddWithCarry(R[n], shifted, '0');
            result, carry, overflow = AddWithCarry(Rn_val, shifted, 0)
            self.__set_flags__(result, carry, overflow)

    def __set_flags__(self, result, carry=None, overflow=None):
        self.setFlag(ARMFLag.N, get_bit(result, 31))
        self.setFlag(ARMFLag.Z, int(result == 0))
        
        if carry:
            self.setFlag(ARMFLag.C, carry)
        
        if overflow:
            self.setFlag(ARMFLag.V, overflow)                
    
    def emulate_cmp_immediate(self, ins):
        """
        Done
        """
        if self.ConditionPassed(ins):
            Rn, imm32 = ins.operands
            Rn_val = self.getRegister(Rn)
            imm32_val = imm32.n
            
            # (result, carry, overflow) = AddWithCarry(R[n], NOT(imm32), '1');
            result, carry, overflow = AddWithCarry(Rn_val, NOT(imm32_val), 1)
            self.__set_flags__(result, carry, overflow)
    
    def emulate_cmp_register(self, ins):
        """
        Done
        """
        if self.ConditionPassed(ins):
            if len(ins.operands) == 2:
                Rn, Rm = ins.operands
                shift_t = SRType_LSL
                shift_n = 0                
            elif len(ins.operands) == 3:
                Rn, Rm, shift = ins.operands
                shift_t = shift.type_
                shift_n = shift.value
            
            Rm_val = self.getRegister(Rm)
            Rn_val = self.getRegister(Rn)
            
            # shifted = Shift(R[m], shift_t, shift_n, APSR.C);
            shifted = Shift(Rm_val, shift_t, shift_n, self.getCarryFlag())
            
            # (result, carry, overflow) = AddWithCarry(R[n], NOT(shifted), '1');
            result, carry, overflow = AddWithCarry(Rn_val, NOT(shifted), 1)
            self.__set_flags__(result, carry, overflow)
                    
    def emulate_cmp_rsr(self, ins):
        """
        Done
        """
        if self.ConditionPassed(ins):
            # operands = [Register(Rn), Register(Rm), RegisterShift(shift_t, Register(Rs))]
            Rn, Rm, shift = ins.operands
            shift_t = shift.type_
            
            # shift_n = UInt(R[s]<7:0>);
            shift_n = self.getRegister(shift.value)
            shift_n = get_bits(shift_n, 7, 0)
            
            Rn_val = self.getRegister(Rn)
            Rm_val = self.getRegister(Rm)
            
            # shifted = Shift(R[m], shift_t, shift_n, APSR.C);
            shifted = Shift(Rm_val, shift_t, shift_n, self.getCarryFlag())
            
            # (result, carry, overflow) = AddWithCarry(R[n], NOT(shifted), '1');
            result, carry, overflow = AddWithCarry(Rn_val, NOT(shifted), 1)
            self.__set_flags__(result, carry, overflow)
        
    def Hint_Debug(self, option):
        self.log("Hint_Debug")    
    
    def emulate_dbg(self, ins):
        """
        Done
        """
        if self.ConditionPassed(ins):
            option = ins.operands
            self.Hint_Debug(option)
    
    def emulate_eor_immediate(self, ins):
        """
        Done
        """
        if self.ConditionPassed(ins):
            if ins.encoding == eEncodingT1:
                imm32, carry = ThumbExpandImm_C(ins.opcode, self.getCarryFlag()) 
                                
            elif ins.encoding == eEncodingA1:
                imm32, carry = ARMExpandImm_C(ins.opcode, self.getCarryFlag())     

            # operands = [Register(Rd), Register(Rn), Immediate(imm32)]            
            Rd, Rn, t = ins.operands
            
            # result = R[n] EOR imm32;
            result = self.getRegister(Rn) ^ imm32
            
            self.__write_reg_and_set_flags__(Rd, result, carry, None, ins.setflags)
    
    def emulate_eor_register(self, ins):
        """
        Done
        """
        if self.ConditionPassed(ins):
            if len(ins.operands) == 2:
                Rn, Rm = ins.operands
                Rd = Rn
                shift_t = SRType_LSL
                shift_n = 0          
                      
            elif len(ins.operands) == 4:
                Rd, Rn, Rm, shift = ins.operands
                shift_t = shift.type_
                shift_n = shift.value
            
            # (shifted, carry) = Shift_C(R[m], shift_t, shift_n, APSR.C);
            shifted, carry = Shift_C(self.getRegister(Rm), shift_t, shift_n, self.getCarryFlag())

            # result = R[n] EOR shifted;
            result = self.getRegister(Rn) ^ shifted
            
            self.__write_reg_and_set_flags__(Rd, result, carry, None, ins.setflags)
    
    def emulate_eor_rsr(self, ins):
        """
        Done
        """
        if self.ConditionPassed(ins):
            # operands = [Register(Rn), Register(Rm), RegisterShift(shift_t, Register(Rs))]
            Rd, Rn, Rm, shift = ins.operands
            shift_t = shift.type_
            
            # shift_n = UInt(R[s]<7:0>);
            shift_n = self.getRegister(shift.value)
            shift_n = get_bits(shift_n, 7, 0)
            
            Rn_val = self.getRegister(Rn)
            Rm_val = self.getRegister(Rm)
            
            # (shifted, carry) = Shift_C(R[m], shift_t, shift_n, APSR.C);
            shifted, carry = Shift_C(Rm_val, shift_t, shift_n, self.getCarryFlag())
            
            # result = R[n] EOR shifted;
            result = Rn_val ^ shifted
            
            # R[d] = result;
            self.setRegister(Rd, result)
            if ins.setflags:
                self.__set_flags__(result, carry, None)
                
    def emulate_eret(self, ins):
        raise Exception("ERET")
    
    def emulate_hvc(self, ins):
        raise Exception("HVC")
    
    def emulate_it(self, ins):
        """
        Done
        """
        self.it_session.InitIT(get_bits(ins.opcode, 7, 0))
                
    def emulate_ldc_immediate(self, ins):
        raise Exception("HVC")
        
    def emulate_ldc_literal(self, ins):
        raise Exception("HVC")
    
    def emulate_ldmda(self, ins):
        """
        Done
        """
        if self.ConditionPassed(ins):
            # operands = [Register(Rn, wback), RegisterSet(registers)]
            Rn, regset = ins.operands
            registers = regset.registers
            Rn_val = self.getRegister(Rn)
            
            # address = R[n] - 4*BitCount(registers) + 4;
            address = Rn_val - 4 * BitCount(registers) + 4
            
            for i in xrange(0, 15):
                if get_bit(registers, i):
                    # R[i] = MemA[address,4]; address = address + 4;
                    value = self.memory_map.get_dword(address)
                    self.setRegister(i, value)
                    address += 4
                    
            if get_bit(registers, 15):
                self.LoadWritePC(self.memory_map.get_dword(address))
                
            # if wback && registers<n> == '0' then R[n] = R[n] - 4*BitCount(registers);
            if Rn.wback and get_bit(registers, Rn.n) == 0:
                val = Rn_val - 4 * BitCount(registers)
                self.setRegister(Rn, val)
            
            # if wback && registers<n> == '1' then R[n] = bits(32) UNKNOWN;    
            if Rn.wback and get_bit(registers, Rn.n) == 1:
                raise Exception("Rn cannot be in registers when wback is true.")
    
    def emulate_ldmdb(self, ins):
        """
        Done
        """
        if self.ConditionPassed(ins):
            # operands = [Register(Rn, wback), RegisterSet(registers)]
            Rn, regset = ins.operands
            registers = regset.registers
            Rn_val = self.getRegister(Rn)
            
            # address = R[n] - 4*BitCount(registers);
            address = Rn_val - 4 * BitCount(registers)
            
            for i in xrange(0, 15):
                if get_bit(registers, i):
                    # R[i] = MemA[address,4]; address = address + 4;
                    value = self.memory_map.get_dword(address)
                    self.setRegister(i, value)
                    address += 4
                    
            if get_bit(registers, 15):
                self.LoadWritePC(self.memory_map.get_dword(address))
                
            # if wback && registers<n> == '0' then R[n] = R[n] - 4*BitCount(registers);
            if Rn.wback and get_bit(registers, Rn.n) == 0:
                val = Rn_val - 4 * BitCount(registers)
                self.setRegister(Rn, val)
            
            # if wback && registers<n> == '1' then R[n] = bits(32) UNKNOWN;    
            if Rn.wback and get_bit(registers, Rn.n) == 1:
                raise Exception("Rn cannot be in registers when wback is true.")
    
    def emulate_ldm_exception_return(self, ins):
        if self.ConditionPassed(ins):
            pass
    
    def emulate_ldmia_arm(self, ins):
        """
        Done
        """
        if self.ConditionPassed(ins):
            if len(ins.operands) == 1:
                # In case we've decoded it as POP
                Rn = Register(ARMRegister.SP)
                regset = ins.operands
                registers = regset.registers
                
            else:
                Rn, registers = ins.operands
                registers = regset.registers
                
            address = self.getRegister(Rn)
            
            for i in xrange(0, 15):
                if get_bit(registers, i):
                    value = self.memory_map.get_dword(address)
                    self.setRegister(i, value)
                    address += 4
                    
            if get_bit(registers, 15):
                self.LoadWritePC(self.memory_map.get_dword(address))
                
            if Rn.wback and get_bit(registers, Rn.n) == 0:
                val = self.getRegister(Rn) + 4 * BitCount(registers)
                self.setRegister(Rn, val)
                
            elif Rn.wback and get_bit(registers, Rn.n) == 1:
                raise Exception("Rn cannot be in registers when wback is true.")
    
    def emulate_ldmia_thumb(self, ins):
        """
        Done
        """
        self.emulate_ldmia_arm(self, ins)
    
    def emulate_ldmia(self, ins):
        if self.arm_mode == ARMMode.ARM:
            self.emulate_ldmia_arm(ins)
        else:
            self.emulate_ldmia_thumb(ins)

    def emulate_ldmib(self, ins):
        """
        Done
        """
        if self.ConditionPassed(ins):
            # operands = [Register(Rn, wback), RegisterSet(registers)]
            Rn, regset = ins.operands
            registers = regset.registers
            Rn_val = self.getRegister(Rn)
            
            # address = R[n] + 4;
            address = Rn_val + 4
            
            for i in xrange(0, 15):
                if get_bit(registers, i):
                    # R[i] = MemA[address,4]; address = address + 4;
                    value = self.memory_map.get_dword(address)
                    self.setRegister(i, value)
                    address += 4
                    
            if get_bit(registers, 15):
                self.LoadWritePC(self.memory_map.get_dword(address))
                
            # if wback && registers<n> == '0' then R[n] = R[n] - 4*BitCount(registers);
            if Rn.wback and get_bit(registers, Rn.n) == 0:
                val = Rn_val + 4 * BitCount(registers)
                self.setRegister(Rn, val)
            
            # if wback && registers<n> == '1' then R[n] = bits(32) UNKNOWN;    
            if Rn.wback and get_bit(registers, Rn.n) == 1:
                raise Exception("Rn cannot be in registers when wback is true.")
    
    def emulate_ldm_user_registers(self, ins):
        if self.ConditionPassed(ins):
            pass
    
    def emulate_ldrb_immediate_arm(self, ins):
        if self.ConditionPassed(ins):
            pass
    
    def emulate_ldrb_immediate_thumb(self, ins):
        if self.ConditionPassed(ins):
            pass

    def emulate_ldrb_immediate(self, ins):
        if self.arm_mode == ARMMode.ARM:
            self.emulate_ldrb_immediate_arm(ins)
        else:
            self.emulate_ldrb_immediate_thumb(ins)

    def emulate_ldrb_literal(self, ins):
        if self.ConditionPassed(ins):
            pass
    
    def emulate_ldrb_register(self, ins):
        if self.ConditionPassed(ins):
            pass
    
    def emulate_ldrbt(self, ins):
        if self.ConditionPassed(ins):
            pass
    
    def emulate_ldrexb(self, ins):
        if self.ConditionPassed(ins):
            pass
    
    def emulate_ldrexd(self, ins):
        if self.ConditionPassed(ins):
            pass
    
    def emulate_ldrexh(self, ins):
        if self.ConditionPassed(ins):
            pass
    
    def emulate_ldrex(self, ins):
        if self.ConditionPassed(ins):
            pass
    
    def emulate_ldr_immediate_arm(self, ins):
        """
        Done
        """
        if self.ConditionPassed(ins):
            # operands = [Register(Rt), Memory(Register(Rn), None, Immediate(imm12), wback)]
            # operands = [Register(Rt), Memory(Register(Rn), None, Immediate(imm12), wback)]
            # operands = [Register(Rt), Memory(Register(Rn), None, None            , wback), Immediate(imm12)]
            
            if len(ins.operands) == 2:
                # Deal with the indexed form of the opcode
                index = True
                Rt, mem = ins.operands
                Rn, imm32 = mem.op1, mem.op3
                wback = mem.wback
                
            else:
                # Deal with the non indexed form of the opcode.
                index = False
                Rt, mem, imm32 = ins.operands
                Rn = mem.op1
                wback = mem.wback                
            
            # offset_addr = if add then (R[n] + imm32) else (R[n] - imm32);
            offset_addr = self.getRegister(Rn) + imm32.n
            
            # address = if index then offset_addr else R[n];
            if index:
                address = offset_addr
            else:
                address = self.getRegister(Rn)
            
            # data = MemU[address,4];
            data = self.memory_map.get_dword(address)
            
            # if wback then R[n] = offset_addr;
            if wback:
                self.setRegister(Rn, offset_addr)
                
            if Rt.n == ARMRegister.PC:
                if get_bits(address, 1, 0) == 0b00:
                    self.LoadWritePC(data)
                else:
                    raise UnpredictableInstructionException()
            
            elif self.UnalignedSupport() or get_bits(address, 1, 0) == 0b00:
                self.setRegister(Rt, data)
                
            else:
                self.setRegister(Rt, ROR(data, 8 * get_bits(address, 1, 0)))
    
    def emulate_ldr_immediate_thumb(self, ins):
        """
        Done
        """
        if self.ConditionPassed(ins):
            # operands = [Register(Rt), Memory(Register(Rn), None, Immediate(imm12), wback)]
            # operands = [Register(Rt), Memory(Register(Rn), None, Immediate(imm12), wback)]
            # operands = [Register(Rt), Memory(Register(Rn), None, None            , wback), Immediate(imm12)]
            
            if len(ins.operands) == 2:
                # Deal with the indexed form of the opcode
                index = True
                Rt, mem = ins.operands
                Rn, imm32 = mem.op1, mem.op3
                wback = mem.wback
                
            else:
                # Deal with the non indexed form of the opcode.
                index = False
                Rt, mem, imm32 = ins.operands
                Rn = mem.op1
                wback = mem.wback                
            
            # offset_addr = if add then (R[n] + imm32) else (R[n] - imm32);
            offset_addr = self.getRegister(Rn) + imm32.n
            
            # address = if index then offset_addr else R[n];
            if index:
                address = offset_addr
            else:
                address = self.getRegister(Rn)
            
            # data = MemU[address,4];
            data = self.memory_map.get_dword(address)
            
            # if wback then R[n] = offset_addr;
            if wback:
                self.setRegister(Rn, offset_addr)
                
            if Rt.n == ARMRegister.PC:
                if get_bits(address, 1, 0) == 0b00:
                    self.LoadWritePC(data)
                else:
                    raise UnpredictableInstructionException()
            
            elif self.UnalignedSupport() or get_bits(address, 1, 0) == 0b00:
                self.setRegister(Rt, data)
                
            else:
                # TODO: ???
                # else R[t] = bits(32) UNKNOWN; // Can only apply before ARMv7
                self.setRegister(Rt, 0)
            
    def emulate_ldr_immediate(self, ins):
        if self.arm_mode == ARMMode.ARM:
            self.emulate_ldr_immediate_arm(ins)
        else:
            self.emulate_ldr_immediate_thumb(ins)

    def emulate_ldr_literal(self, ins):
        """
        Done
        """
        if self.ConditionPassed(ins):
            if len(ins.operands) == 2:
                Rt, imm32 = ins.operands
                Rt_val = self.getRegister(Rt)
                imm32_val = imm32.n
                
            else:
                Rt, memory = ins.operands
                Rt_val = self.getRegister(Rt)
                imm32 = memory.op2
                imm32_val = imm32.n

            
            PC = self.getPC()
            base = Align(PC, 4)
            
            # address = if add then (base + imm32) else (base - imm32);
            address = base + imm32.n
            
            # data = MemU[address,4];
            data = self.memory_map.get_dword(address)

            if Rt.n == ARMRegister.PC:
                if get_bits(address, 1, 0) == 0b00:
                    self.LoadWritePC(data)
                else:
                    raise UnpredictableInstructionException()
            
            elif self.UnalignedSupport() or get_bits(address, 1, 0) == 0b00:
                self.setRegister(Rt, data)
                
            else:
                if self.CurrentInstrSet() == ARMMode.ARM:
                    # R[t] = ROR(data, 8*UInt(address<1:0>));
                    self.setRegister(Rt, ROR(data, 8 * get_bits(address, 1, 0)))
                    
                else:
                    # TODO: ???
                    # R[t] = bits(32) UNKNOWN;
                    self.setRegister(Rt, 0)

    
    def emulate_ldr_register_arm(self, ins):
        """
        Done
        """
        if self.ConditionPassed(ins):
            if len(ins.operands) == 2:
                index = True
                Rt, memory = ins.operands
                Rn = memory.op1
                Rm = memory.op2
                shift_t = memory.op3.type_
                shift_n = memory.op3.value
                wback = memory.wback
                
            else:
                index = False
                Rt, memory, Rm, shift = ins.operands
                Rn = memory.op1
                shift_t = shift.type_
                shift_n = shift.value
                wback = False
                
            # offset = Shift(R[m], shift_t, shift_n, APSR.C);
            offset = Shift(self.getRegister(Rm), shift_t, shift_n, self.getCarryFlag())
            
            # offset_addr = if add then (R[n] + offset) else (R[n] - offset);
            offset_addr = self.getRegister(Rn) + offset
            
            # address = if index then offset_addr else R[n];
            if index:
                address = offset_addr
            else:
                address = self.getRegister(Rn)
                
            # data = MemU[address,4];
            data = self.memory_map.get_dword(address)
            
            # if wback then R[n] = offset_addr;
            if wback:
                self.setRegister(Rn, offset_addr)
                
            if Rt.n == ARMRegister.PC:
                if get_bits(address, 1, 0) == 0b00:
                    self.LoadWritePC(data)
                else:
                    raise UnpredictableInstructionException()
                
            elif self.UnalignedSupport() or get_bits(address, 1, 0) == 0b00:
                self.setRegister(Rt, data)
                
            else:
                # R[t] = ROR(data, 8*UInt(address<1:0>));
                self.setRegister(Rt, ROR(data, 8 * get_bits(address, 1, 0)))
    
    def emulate_ldr_register_thumb(self, ins):
        """
        Done
        """
        if self.ConditionPassed(ins):
            Rt, memory = ins.operands
            Rn = memory.op1
            Rm = memory.op2
            
            if not memory.op3:
                # Default shift values
                shift_t = SRType_LSL
                shift_n = 0
                
            else:
                shift_t = memory.op3.type_
                shift_n = memory.op3.value  
            
            # offset = Shift(R[m], shift_t, shift_n, APSR.C);
            offset = Shift(self.getRegister(Rm), shift_t, shift_n, self.getCarryFlag())
            
            # offset_addr = (R[n] + offset);
            offset_addr = self.getRegister(Rn) + offset
            
            address = offset_addr
            
            # data = MemU[address,4];
            data = self.memory_map.get_dword(address)
            
            if Rt.n == ARMRegister.PC:
                if get_bits(address, 1, 0) == 0b00:
                    self.LoadWritePC(data)
                else:
                    raise UnpredictableInstructionException()
                
            elif self.UnalignedSupport() or get_bits(address, 1, 0) == 0b00:
                self.setRegister(Rt, data)
            
    def emulate_ldr_register(self, ins):
        if self.arm_mode == ARMMode.ARM:
            self.emulate_ldr_register_arm(ins)
        else:
            self.emulate_ldr_register_thumb(ins)

    def emulate_ldrt(self, ins):
        if self.ConditionPassed(ins):
            pass
    
    def emulate_lsl_immediate(self, ins):
        """
        Done
        """
        if self.ConditionPassed(ins):
            # operands = [Register(Rd), Register(Rm), Immediate(imm5)]
            Rd, Rm, imm32 = ins.operands
            
            # (-, shift_n) = DecodeImmShift('00', imm5);
            t, shift_n = DecodeImmShift(0b00, imm32.n)
            
            # (result, carry) = Shift_C(R[m], SRType_LSL, shift_n, APSR.C);
            result, carry = Shift_C(self.getRegister(Rm), SRType_LSL, shift_n, self.getCarryFlag());
    
            self.__write_reg_and_set_flags__(Rd, result, carry, None, ins.setflags)
            
    
    def emulate_lsl_register(self, ins):
        """
        Done
        """
        if self.ConditionPassed(ins):
            if len(ins.operands) == 2:
                Rd, Rm  = ins.operands
                Rn = Rd
            else:
                Rd, Rn, Rm = ins.operands
                
        # shift_n = UInt(R[m]<7:0>);
        shift_n = get_bits(self.getRegister(Rm), 7, 0)
        
        # (result, carry) = Shift_C(R[n], SRType_LSL, shift_n, APSR.C);
        result, carry = Shift_C(self.getRegister(Rn), SRType_LSL, shift_n, self.getCarryFlag());
            
        # R[d] = result;
        self.__write_reg_and_set_flags__(Rd, result, carry, None, ins.setflags)

    
    def emulate_lsr_immediate(self, ins):
        """
        Done
        """
        if self.ConditionPassed(ins):
            # operands = [Register(Rd), Register(Rm), Immediate(imm5)]
            Rd, Rm, imm32 = ins.operands
            
            shift_n = imm32.n
            
            # (result, carry) = Shift_C(R[m], SRType_LSR, shift_n, APSR.C);
            result, carry = Shift_C(self.getRegister(Rm), SRType_LSR, shift_n, self.getCarryFlag());
            
            self.__write_reg_and_set_flags__(Rd, result, carry, None, ins.setflags)
    
    def emulate_lsr_register(self, ins):
        """
        Done
        """
        if self.ConditionPassed(ins):
            if ins.encoding == eEncodingT1:
                # operands = [Register(Rd), Register(Rm)]
                Rd, Rm = ins.operands
                Rn = Rd
                
            else:
                # operands = [Register(Rd), Register(Rn), Register(Rm)]
                Rd, Rn, Rm = ins.operands
                
            # shift_n = UInt(R[m]<7:0>);
            shift_n = get_bits(self.getRegister(Rm), 7, 0)
            
            # (result, carry) = Shift_C(R[n], SRType_LSR, shift_n, APSR.C);
            result, carry = Shift_C(self.getRegister(Rn), SRType_LSR, shift_n, self.getCarryFlag())

            # R[d] = result;
            self.setRegister(Rd, result)
            if ins.setflags:
                self.__set_flags__(result, carry, None)            
    
    def emulate_mcrr(self, ins):
        if self.ConditionPassed(ins):
            pass
    
    def emulate_mcr(self, ins):
        if self.ConditionPassed(ins):
            pass
    
    def emulate_mla(self, ins):
        """
        Done
        """
        if self.ConditionPassed(ins):
            # operands = [Register(Rd), Register(Rn), Register(Rm), Register(Ra)]
            Rd, Rn, Rm, Ra = ins.operands
            
            # operand1 = SInt(R[n]); // operand1 = UInt(R[n]) produces the same final results
            operand1 = self.getRegister(Rn)
            
            # operand2 = SInt(R[m]); // operand2 = UInt(R[m]) produces the same final results
            operand2 = self.getRegister(Rm)
            
            # addend = SInt(R[a]); // addend = UInt(R[a]) produces the same final results
            addend = self.getRegister(Ra)
            
            # result = operand1 * operand2 + addend;
            result = operand1 * operand2 + addend
            
            # R[d] = result<31:0>;
            self.setRegister(Rd, get_bits(result, 31, 0))
            if ins.setflags:
                self.__set_flags__(result, None, None)
    
    def emulate_mls(self, ins):
        """
        Done
        """
        if self.ConditionPassed(ins):
            # operands = [Register(Rd), Register(Rn), Register(Rm), Register(Ra)]
            Rd, Rn, Rm, Ra = ins.operands
            
            # operand1 = SInt(R[n]); // operand1 = UInt(R[n]) produces the same final results
            operand1 = self.getRegister(Rn)
            
            # operand2 = SInt(R[m]); // operand2 = UInt(R[m]) produces the same final results
            operand2 = self.getRegister(Rm)
            
            # addend = SInt(R[a]); // addend = UInt(R[a]) produces the same final results
            addend = self.getRegister(Ra)
            
            # result = addend - operand1 * operand2;
            result = addend - operand1 * operand2
            
            self.setRegister(Rd, get_bits(result, 31, 0))
    
    def emulate_mov_immediate(self, ins):
        """
        Done
        """
        if self.ConditionPassed(ins):
            # operands = [Register(Rd), Immediate(imm32)]
            Rd, immediate = ins.operands
            
            if ins.encoding == eEncodingT1:
                carry = self.getCarryFlag()
                immediate_val = immediate.n
            
            elif ins.encoding == eEncodingT2:
                immediate_val, carry = ThumbExpandImm_C(ins.opcode, self.getCarryFlag())
            
            elif ins.encoding == eEncodingA1:
                immediate_val, carry = ARMExpandImm_C(ins.opcode, self.getCarryFlag())
            
            else:
                # In other encodings setflags == False so no carry is set
                immediate_val = immediate.n
                carry = None
            
            if Rd.n == ARMRegister.PC:
                self.ALUWritePC(immediate_val)
                
            else:
                self.__write_reg_and_set_flags__(Rd, immediate_val, carry, None, ins.setflags)
    
    def emulate_mov_register_arm(self, ins):
        """
        Done
        """        
        if self.ConditionPassed(ins):
            # operands = [Register(Rd), Register(Rm)]
            Rd, Rm = ins.operands
            
            if Rd.n == ARMRegister.PC:
                self.ALUWritePC(self.getRegister(Rm))
            
            else:
                self.__write_reg_and_set_flags__(Rd, self.getRegister(Rm), None, None, ins.setflags)
    
    def emulate_mov_register_thumb(self, ins):
        """
        Done
        """
        # Same as ARM version.
        self.emulate_mov_register_arm(ins)

    def emulate_mov_register(self, ins):
        if self.arm_mode == ARMMode.ARM:
            self.emulate_mov_register_arm(ins)
        else:
            self.emulate_mov_register_thumb(ins)
    
    def emulate_mov_rsr(self, ins):
        if self.ConditionPassed(ins):
            pass
    
    def emulate_movt(self, ins):
        """
        Done
        """
        if self.ConditionPassed(ins):
            # operands = [Register(Rd), Immediate(imm16)]
            Rd, imm16 = ins.operands
            
            # R[d]<31:16> = imm16;
            Rd_val = (imm16.n << 16) | get_bits(self.getRegister(Rd), 15, 0)
            self.setRegister(Rd, Rd_val)
    
    def emulate_mrc(self, ins):
        if self.ConditionPassed(ins):
            pass
    
    def emulate_mrrc(self, ins):
        if self.ConditionPassed(ins):
            pass
    
    def emulate_mrs(self, ins):
        if self.ConditionPassed(ins):
            pass
    
    def emulate_msr(self, ins):
        if self.ConditionPassed(ins):
            pass
    
    def emulate_mull(self, ins):
        if self.ConditionPassed(ins):
            pass
    
    def emulate_mul(self, ins):
        """
        Done
        """
        if self.ConditionPassed(ins):
            # operands = [Register(Rd), Register(Rn), Register(Rm)]
            Rd, Rn, Rm = ins.operands
            
            # operand1 = SInt(R[n]); // operand1 = UInt(R[n]) produces the same final results
            operand1 = self.getRegister(Rn)
            
            # operand2 = SInt(R[m]); // operand2 = UInt(R[m]) produces the same final results
            operand2 = self.getRegister(Rm)
            
            # result = operand1 * operand2;
            result = operand1 * operand2
            
            # R[d] = result<31:0>;
            self.setRegister(Rd, get_bits(result, 31, 0))
            if ins.setflags:
                self.__set_flags__(result, None, None)
                
    def emulate_mvn_immediate(self, ins):
        """
        Done
        """
        if self.ConditionPassed(ins):
            if ins.encoding == eEncodingT1:
                imm32, carry = ThumbExpandImm_C(ins.opcode, self.getCarryFlag())
                
            elif ins.encoding == eEncodingA1:
                imm32, carry = ARMExpandImm_C(ins.opcode, self.getCarryFlag())

            # operands = [Register(Rd), Immediate(imm32)]
            Rd, t = ins.operands
            
            # result = NOT(imm32);
            result = NOT(imm32)
            
            self.__write_reg_and_set_flags__(Rd, result, carry, None, ins.setflags)
    
    def emulate_mvn_register(self, ins):
        """
        Done
        """
        if self.ConditionPassed(ins):
            if ins.encoding == eEncodingT1:
                shift_t = SRType_LSL
                shift_n = 0
                
                # operands = [Register(Rd), Register(Rm)]
                Rd, Rm = ins.operands

            else:
                # operands = [Register(Rd), Register(Rm), RegisterShift(shift_t, shift_n)]
                Rd, Rm, shift = ins.operands
                shift_t = shift.type_
                shift_n = shift.value

            # (shifted, carry) = Shift_C(R[m], shift_t, shift_n, APSR.C);
            shifted, carry = Shift_C(self.getRegister(Rm), shift_t, shift_n, self.getCarryFlag())
            
            # result = NOT(shifted);
            result = NOT(shifted)
            
            self.__write_reg_and_set_flags__(Rd, result, carry, None, ins.setflags)
    
    def emulate_mvn_rsr(self, ins):
        """
        Done
        """        
        if self.ConditionPassed(ins):
            # operands = [Register(Rd), Register(Rm), RegisterShift(shift_t, Register(Rs))]
            Rd, Rm, shift = ins.operands
            shift_t = shift.type_
            shift_n = self.getRegister(shift.value)
            
            # shift_n = UInt(R[s]<7:0>);
            shift_n = get_bits(shift_n, 7, 0)
            
            # (shifted, carry) = Shift_C(R[m], shift_t, shift_n, APSR.C);
            shifted, carry = Shift_C(self.getRegister(Rm), shift_t, shift_n, self.getCarryFlag())
            
            # result = NOT(shifted);
            result = NOT(shifted)
            
            self.setRegister(Rd, result)
            if ins.setflags:
                self.__set_flags__(result, carry, None)
    
    def emulate_nop(self, ins):
        """
        Done
        """
        if self.ConditionPassed(ins):
            pass
    
    def emulate_orr_immediate(self, ins):
        """
        Done
        """
        if self.ConditionPassed(ins):
            # operands = [Register(Rd), Register(Rn), Immediate(imm32)]

            Rd, Rn, t = ins.operands

            if ins.encoding == eEncodingT1:
                immediate_val, carry = ThumbExpandImm_C(ins.opcode, self.getCarryFlag())
                
            elif ins.encoding == eEncodingA1:
                immediate_val, carry = ARMExpandImm_C(ins.opcode, self.getCarryFlag())
                
            # result = R[n] OR imm32;
            result = self.getRegister(Rn) | immediate_val
            
            self.__write_reg_and_set_flags__(Rd, result, carry, None, ins.setflags)
    
    def emulate_orr_register(self, ins):
        """
        Done
        """
        if self.ConditionPassed(ins):
            if ins.encoding == eEncodingT1:
                # operands = [Register(Rd), Register(Rm)]
                Rd, Rm = ins.operands
                Rn = Rd
                shift_t = SRType_LSL
                shift_n = 0
    
            elif ins.encoding == eEncodingT2:
                # operands = [Register(Rd), Register(Rn), Register(Rm), RegisterShift(shift_t, shift_n)]
                Rd, Rn, Rm, shift = ins.operands
                shift_t = shift.type_
                shift_n = shift.value
                
            elif ins.encoding == eEncodingA1:
                # operands = [Register(Rd), Register(Rn), Register(Rm), RegisterShift(shift_t, shift_n)]
                Rd, Rn, Rm, shift = ins.operands
                shift_t = shift.type_
                shift_n = shift.value
            
            # (shifted, carry) = Shift_C(R[m], shift_t, shift_n, APSR.C);
            shifted, carry = Shift_C(self.getRegister(Rm), shift_t, shift_n, self.getCarryFlag())
            
            # result = R[n] OR shifted;
            result = self.getRegister(Rn) | shifted
            
            self.__write_reg_and_set_flags__(Rd, result, carry, None, ins.setflags)            
    
    def emulate_orr_rsr(self, ins):
        """
        Done
        """
        if self.ConditionPassed(ins):
            # operands = [Register(Rd), Register(Rn), Register(Rm), RegisterShift(shift_t, Register(Rs))]
            Rd, Rn, Rm, shift = ins.operands
            shift_t = shift.type_

            # shift_n = UInt(R[s]<7:0>);
            shift_n = get_bits(self.getRegister(shift.value), 7, 0)
            
            Rn_val = self.getRegister(Rn)
            Rm_val = self.getRegister(Rm)
            
            # (shifted, carry) = Shift_C(R[m], shift_t, shift_n, APSR.C);
            shifted, carry = Shift_C(Rm_val, shift_t, shift_n, self.getCarryFlag())
            
            # result = R[n] OR shifted;
            result = Rn_val | shifted
            
            self.__write_reg_and_set_flags__(Rd, result, carry, None, ins.setflags)
    
    def emulate_pld(self, ins):
        if self.ConditionPassed(ins):
            pass
    
    def emulate_pop_arm(self, ins):
        """
        operands = [RegisterSet(registers)]
        """
        # Same as THUMB
        self.emulate_pop_thumb(ins)
    
    def emulate_pop_thumb(self, ins):
        """
        """
        if self.ConditionPassed(ins):
            # Unaligned is only allowed on T3
            UnalignedAllowed = ins.encoding == eEncodingT3
            
            regset = ins.operands
            registers = regset.registers
            
            # address = SP;
            address = self.getRegister(Register(ARMRegister.SP))
            
            # for i = 0 to 14
            for i in xrange(0, 14 + 1):
                if get_bit(registers, i):
                    self.setRegister(Register(i), self.memory_map.get_dword(address))
                    address = address + 4
                    
            if get_bit(registers, 15) == 1:
                if UnalignedAllowed:
                    if get_bits(address, 1, 0) == 0b00:
                        self.LoadWritePC(self.memory_map.get_dword(address))
                    else:
                        raise UnpredictableInstructionException()
                else:
                    self.LoadWritePC(self.memory_map.get_dword(address))
                    
            if get_bit(registers, 13) == 0:
                sp_val = Register(ARMRegister.SP)
                self.setRegister(Register(ARMRegister.SP), sp_val + 4 * BitCount(registers))
            
            if get_bit(registers, 13) == 1:
                raise "if registers<13> == '1' then SP = bits(32) UNKNOWN;"

    def emulate_pop(self, ins):
        if self.arm_mode == ARMMode.ARM:
            self.emulate_pop_arm(ins)
        else:
            self.emulate_pop_thumb(ins)
    
    def emulate_push(self, ins):
        """
        
        """
        if self.ConditionPassed(ins):
            regset = ins.operands
            registers = regset.registers
            
            UnalignedAllowed = ins.encoding == eEncodingT3 or ins.encoding == eEncodingA2
            
            # address = SP - 4*BitCount(registers);
            address = self.getRegister(Register(ARMRegister.SP)) - 4 * BitCount(registers)
            
            # for i = 0 to 14
            for i in xrange(0, 14 + 1):
                if get_bit(registers, i) == 1:
                    if i == ARMRegister.SP and i != LowestSetBit(registers):
                        raise "MemA[address,4] = bits(32) UNKNOWN;"
                    else:
                        self.memory_map.set_dword(address, self.getRegister(Register(i)))
                        
                    address = address + 4
            
            if get_bit(registers, ARMRegister.PC):
                # MemA[address,4] = PCStoreValue();
                self.memory_map.set_dword(address, self.getPC())
                
            # SP = SP - 4*BitCount(registers);
            sp_val = self.getRegister(Register(ARMRegister.SP))
            self.setRegister(Register(ARMRegister.SP), sp_val - 4 * BitCount(registers))
                            
    
    def emulate_rfe(self, ins):
        if self.ConditionPassed(ins):
            pass
    
    def emulate_ror_immediate(self, ins):
        """
        Done
        """
        if self.ConditionPassed(ins):
            # operands = [Register(Rd), Register(Rm), Immediate(imm5)]
            Rd, Rm, imm32 = ins.operands
            
            shift_n = imm32.n
            
            # (result, carry) = Shift_C(R[m], SRType_ROR, shift_n, APSR.C);
            result, carry = Shift_C(self.getRegister(Rm), SRType_ROR, shift_n, self.getCarryFlag())
            
            self.__write_reg_and_set_flags__(Rd, result, carry, None, ins.setflags)
    
    def emulate_ror_register(self, ins):
        """
        Done
        """
        if self.ConditionPassed(ins):
            if ins.encoding == eEncodingT1:
                # operands = [Register(Rd), Register(Rm)]
                Rd, Rm = ins.operand
                Rn = Rd
                
            elif ins.encoding == eEncodingT2:
                # operands = [Register(Rd), Register(Rn), Register(Rm)]
                Rd, Rn, Rm = ins.operand

            elif ins.encoding == eEncodingA1:
                # operands = [Register(Rd), Register(Rn), Register(Rm)]
                Rd, Rn, Rm = ins.operand
                
            # shift_n = UInt(R[m]<7:0>);
            shift_n = get_bits(self.getRegister(Rm), 7, 0)
            
            # (result, carry) = Shift_C(R[n], SRType_ROR, shift_n, APSR.C);
            result, carry = Shift_C(self.getRegister(Rn), SRType_ROR, shift_n, self.getCarryFlag())
    
            # R[d] = result;
            self.setRegister(Rd, result)
            if ins.setflags:
                self.__set_flags__(result, carry, None)
    
    def emulate_rrx(self, ins):
        if self.ConditionPassed(ins):
            pass
    
    def emulate_rsb_immediate(self, ins):
        """
        Done
        """
        if self.ConditionPassed(ins):
            # operands = [Register(Rd), Register(Rn), Immediate(imm32)]
            Rd, Rn, imm32 = ins.operands
            
            # (result, carry, overflow) = AddWithCarry(NOT(R[n]), imm32, '1');
            result, carry, overflow = AddWithCarry(NOT(self.getRegister(Rn)), imm32.n, 1)
            
            self.__write_reg_and_set_flags__(Rd, result, carry, overflow, ins.setflags)
    
    def emulate_rsb_register(self, ins):
        """
        Done
        """
        if self.ConditionPassed(ins):
            # operands = [Register(Rd), Register(Rn), Register(Rm), RegisterShift(shift_t, shift_n)]
            Rd, Rn, Rm, shift = ins.operands
            shift_t = shift.type_
            shift_n  = shift.value
            
            # shifted = Shift(R[m], shift_t, shift_n, APSR.C);
            shifted = Shift(self.getRegister(Rm), shift_t, shift_n, self.getCarryFlag())
            
            # (result, carry, overflow) = AddWithCarry(NOT(R[n]), shifted, '1');
            result, carry, overflow = AddWithCarry(NOT(self.getRegister(Rn)), shifted, 1)
            
            self.__write_reg_and_set_flags__(Rd, result, carry, overflow, ins.setflags)
            
    def emulate_rsb_rsr(self, ins):
        """
        Done
        """
        if self.ConditionPassed(ins):
            # operands = [Register(Rd), Register(Rn), Register(Rm), RegisterShift(shift_t, Register(Rs))]
            Rd, Rn, Rm, shift = ins.operands
            shift_t = shift.type_

            # shift_n = UInt(R[s]<7:0>);
            shift_n = get_bits(self.getRegister(shift.value), 7, 0)
            
            Rn_val = self.getRegister(Rn)
            Rm_val = self.getRegister(Rm)
            
            # shifted = Shift(R[m], shift_t, shift_n, APSR.C);
            shifted = Shift(self.getRegister(Rm), shift_t, shift_n, self.getCarryFlag());
            
            # (result, carry, overflow) = AddWithCarry(NOT(R[n]), shifted, '1');
            result, carry, overflow = AddWithCarry(NOT(self.getRegister(Rn)), shifted, 1);
            
            # R[d] = result;
            self.setRegister(Rd, result)
            
            self.__write_reg_and_set_flags__(Rd, result, carry, overflow, ins.setflags)
    
    def emulate_rsc_immediate(self, ins):
        """
        Done
        """
        if self.ConditionPassed(ins):
            # operands = [Register(Rd), Register(Rn), Immediate(imm32)]
            Rd, Rn, imm32 = ins.operands
            
            # (result, carry, overflow) = AddWithCarry(NOT(R[n]), imm32, APSR.C);
            result, carry, overflow = AddWithCarry(NOT(self.getRegister(Rn)), imm32.n, self.getCarryFlag())
            
            self.__write_reg_and_set_flags__(Rd, result, carry, overflow, ins.setflags)
    
    def emulate_rsc_register(self, ins):
        """
        Done
        """
        if self.ConditionPassed(ins):
            # operands = [Register(Rd), Register(Rn), Register(Rm), RegisterShift(shift_t, shift_n)]
            Rd, Rn, Rm, shift = ins.operands
            shift_t = shift.type_
            shift_n = shift.value
            
            # shifted = Shift(R[m], shift_t, shift_n, APSR.C);
            shifted = Shift(self.getRegister(Rm), shift_t, shift_n, self.getCarryFlag())
            
            # (result, carry, overflow) = AddWithCarry(NOT(R[n]), shifted, APSR.C);
            result, carry, overflow = AddWithCarry(NOT(self.getRegister(Rn)), shifted, self.getCarryFlag())
            
            self.__write_reg_and_set_flags__(Rd, result, carry, overflow, ins.setflags)
    
    def emulate_rsc_rsr(self, ins):
        """
        Done
        """        
        if self.ConditionPassed(ins):
            # operands = [Register(Rd), Register(Rn), Register(Rm), RegisterShift(shift_t, Register(Rs))]
            Rd, Rn, Rm, shift = ins.operands
            shift_t = shift.type_
            shift_n = self.getRegister(shift.value)
            
            # shift_n = UInt(R[s]<7:0>);
            shift_n = get_bits(shift_n, 7, 0)
            
            # shifted = Shift(R[m], shift_t, shift_n, APSR.C);
            shifted = Shift(self.getRegister(Rm), shift_t, shift_n, self.getCarryFlag())
            
            # (result, carry, overflow) = AddWithCarry(NOT(R[n]), shifted, APSR.C);
            result, carry, overflow = AddWithCarry(NOT(self.getRegister(Rn)), shifted, self.getCarryFlag())
            
            self.setRegister(Rd, result)
            if ins.setflags:
                self.__set_flags__(result, carry, overflow)
    
    def emulate_sat_add_and_sub(self, ins):
        if self.ConditionPassed(ins):
            pass
    
    def emulate_sbc_immediate(self, ins):
        """
        Done
        """
        if self.ConditionPassed(ins):
            # operands = [Register(Rd), Register(Rn), Immediate(imm32)]
            Rd, Rn, imm32 = ins.operands
            
            # (result, carry, overflow) = AddWithCarry(R[n], NOT(imm32), APSR.C);
            result, carry, overflow = AddWithCarry(self.getRegister(Rn), NOT(imm32.n), self.getCarryFlag())
            
            self.__write_reg_and_set_flags__(Rd, result, carry, overflow, ins.setflags)
    
    def emulate_sbc_register(self, ins):
        """
        Done
        """
        if self.ConditionPassed(ins):
            if ins.encoding == eEncodingT1:
                # operands = [Register(Rd), Register(Rm)]
                Rd, Rm = ins.operands
                Rn = Rd
                shift_t = SRType_LSL
                shift_n = 0
    
            elif ins.encoding == eEncodingT2:
                # operands = [Register(Rd), Register(Rn), Register(Rm), RegisterShift(shift_t, shift_n)]
                Rd, Rn, Rm, shift = ins.operands
                shift_t = shift.type_
                shift_n = shift.value
                
            elif ins.encoding == eEncodingA1:
                # operands = [Register(Rd), Register(Rn), Register(Rm), RegisterShift(shift_t, shift_n)]
                Rd, Rn, Rm, shift = ins.operands
                shift_t = shift.type_
                shift_n = shift.value
                
            # shifted = Shift(R[m], shift_t, shift_n, APSR.C);
            shifted = Shift(self.getRegister(Rm), shift_t, shift_n, self.getCarryFlag())
            
            # (result, carry, overflow) = AddWithCarry(R[n], NOT(shifted), APSR.C);
            result, carry, overflow = AddWithCarry(self.getRegister(Rn), NOT(shifted), self.getCarryFlag())
            
            self.__write_reg_and_set_flags__(Rd, result, carry, overflow, ins.setflags)
            
    
    def emulate_sbc_rsr(self, ins):
        """
        Done
        """        
        if self.ConditionPassed(ins):
            # operands = [Register(Rd), Register(Rn), Register(Rm), RegisterShift(shift_t, Register(Rs))]
            Rd, Rn, Rm, shift = ins.operands
            shift_t = shift.type_
            
            # shift_n = UInt(R[s]<7:0>);
            shift_n = get_bits(self.getRegister(shift.value), 7, 0)
            
            # shifted = Shift(R[m], shift_t, shift_n, APSR.C);
            shifted = Shift(self.getRegister(Rm), shift_t, shift_n, self.getCarryFlag())
            
            # (result, carry, overflow) = AddWithCarry(R[n], NOT(shifted), APSR.C);
            result, carry, overflow = AddWithCarry(self.getRegister(Rn), NOT(shifted), self.getCarryFlag())

            # R[d] = result;
            self.setRegister(Rd, result)
            if ins.setflags:
                self.__set_flags__(result, carry, overflow)
    
    def emulate_sev(self, ins):
        if self.ConditionPassed(ins):
            pass
    
    def emulate_smc(self, ins):
        if self.ConditionPassed(ins):
            pass
    
    def emulate_smlalb(self, ins):
        if self.ConditionPassed(ins):
            raise InstructionNotImplementedException("emulate_smlalb")
    
    def emulate_smlal(self, ins):
        if self.ConditionPassed(ins):
            pass
    
    def emulate_smla(self, ins):
        """
        Done
        """
        if self.ConditionPassed(ins):
            if ins.encoding == eEncodingT1:
                N = get_bit(ins.opcode, 5)
                M = get_bit(ins.opcode, 4)
                
                # n_high = (N == '1'); m_high = (M == '1');
                n_high = N == 1
                m_high = M == 1
                
            elif ins.encoding == eEncodingA1:
                N = get_bit(ins.opcode, 5)
                M = get_bit(ins.opcode, 6)

                # n_high = (N == '1'); m_high = (M == '1');
                n_high = N == 1
                m_high = M == 1
            
            # operands = [Register(Rd), Register(Rn), Register(Rm), Register(Ra)]
            Rd, Rn, Rm, Ra = ins.operands
            
            # operand1 = if n_high then R[n]<31:16> else R[n]<15:0>;
            if n_high:
                operand1 = get_bits(self.getRegister(Rn), 31, 16)
            else:
                operand1 = get_bits(self.getRegister(Rn), 15, 0)
            
            # operand2 = if m_high then R[m]<31:16> else R[m]<15:0>;
            if n_high:
                operand2 = get_bits(self.getRegister(Rm), 31, 16)
            else:
                operand2 = get_bits(self.getRegister(Rm), 15, 0)
                
            # result = SInt(operand1) * SInt(operand2) + SInt(R[a]);
            result = SInt(operand1) * SInt(operand2) + SInt(self.getRegister(Ra))
            
            # R[d] = result<31:0>;
            self.setRegister(Rd, get_bits(result, 31, 0))
            
            # if result != SInt(result<31:0>) then // Signed overflow
            #    APSR.Q = '1';
            if result != SInt(get_bits(result, 31, 0)):
                self.setFlag(ARMFLag.Q, 1)
    
    def emulate_smlaw(self, ins):
        if self.ConditionPassed(ins):
            pass
    
    def emulate_smull(self, ins):
        """
        Done
        """
        if self.ConditionPassed(ins):
            # operands = [Register(RdLo), Register(RdHi), Register(Rn), Register(Rm)]
            RdLo, RdHi, Rn, Rm = ins.operands
            
            # result = SInt(R[n]) * SInt(R[m]);
            result = SInt(self.getRegister(Rn), 32) * SInt(self.getRegister(Rm), 32)
            
            # R[dHi] = result<63:32>;
            self.setRegister(RdHi, get_bits(result, 63, 32))
            
            # R[dLo] = result<31:0>;
            self.setRegister(RdLo, get_bits(result, 31, 0))
            
            if ins.setflags:
                self.__set_flags__(result, None, None)
    
    def emulate_smul(self, ins):
        """
        Done
        """
        if self.ConditionPassed(ins):
            if ins.encoding == eEncodingT1:
                N = get_bit(ins.opcode, 5)
                M = get_bit(ins.opcode, 4)   
                
                # n_high = (N == '1'); m_high = (M == '1');
                n_high = N == 1
                m_high = M == 1                         
                
            elif ins.encoding == eEncodingA1:
                N = get_bit(ins.opcode, 5)
                M = get_bit(ins.opcode, 6)
                
                # n_high = (N == '1'); m_high = (M == '1');
                n_high = N == 1
                m_high = M == 1
                
            Rd, Rn, Rm = ins.operands
            
            # operand1 = if n_high then R[n]<31:16> else R[n]<15:0>;
            if n_high:
                operand1 = get_bits(self.getRegister(Rn), 31, 16)
            else:
                operand1 = get_bits(self.getRegister(Rn), 15, 0)
                
            # operand2 = if m_high then R[m]<31:16> else R[m]<15:0>;
            if n_high:
                operand2 = get_bits(self.getRegister(Rm), 31, 16)
            else:
                operand2 = get_bits(self.getRegister(Rm), 15, 0)
            
            # result = SInt(operand1) * SInt(operand2);
            result = SInt(operand1, 16) * SInt(operand2, 16)
    
            # R[d] = result<31:0>;
            self.setRegister(Rd, get_bits(result, 31, 0))
    
    def emulate_smulw(self, ins):
        """
        Done
        """
        if self.ConditionPassed(ins):
            # operands = [Register(Rd), Register(Rn), Register(Rm)]
            Rd, Rn, Rm = ins.operands

            if ins.encoding == eEncodingT1:
                M = get_bit(ins.opcode, 4)
                
            elif ins.encoding == eEncodingA1:
                M = get_bit(ins.opcode, 6)            
            
            m_high = M == 1
            
            # operand2 = if m_high then R[m]<31:16> else R[m]<15:0>;
            if m_high:
                operand2 = get_bits(self.getRegister(Rm), 31, 16)
            else:
                operand2 = get_bits(self.getRegister(Rm), 15, 0)
                            
            # product = SInt(R[n]) * SInt(operand2);
            product = SInt(self.getRegister(Rn), 32 * SInt(operand2, 32))
            
            # R[d] = product<47:16>;
            self.setRegister(Rd, get_bits(product, 47, 16))
    
    def emulate_srs_arm(self, ins):
        if self.ConditionPassed(ins):
            pass
    
    def emulate_srs_thumb(self, ins):
        if self.ConditionPassed(ins):
            pass

    def emulate_srs(self, ins):
        if self.arm_mode == ARMMode.ARM:
            self.emulate_srs_arm(ins)
        else:
            self.emulate_srs_thumb(ins)
    
    def emulate_stc(self, ins):
        if self.ConditionPassed(ins):
            pass
    
    def emulate_stmda(self, ins):
        """
        Done
        """
        if self.ConditionPassed(ins):
            # operands = [Register(Rn, wback), RegisterSet(registers)]
            Rn, regset = ins.operands
            registers = regset.registers
            
            # address = R[n] - 4*BitCount(registers) + 4;
            address = self.getRegister(Rn) - 4 * BitCount(registers) + 4
            
            for i in xrange(0, 14 + 1):
                if get_bit(registers, i):
                    if i == Rn.n and Rn.wback and i != LowestSetBit(registers):
                        raise "MemA[address,4] = bits(32) UNKNOWN; // Only possible for encodings T1 and A1"

                    else:
                        self.memory_map.set_dword(address, self.getRegister(Register(i)))
                        
                    address = address + 4
            
            if get_bit(registers, 15):
                self.memory_map.set_dword(address, self.getPC())
                
            if Rn.wback:
                Rn_val = self.getRegister(Rn)
                self.setRegister(Rn, Rn_val - 4 * BitCount(registers))
    
    def emulate_stmdb(self, ins):
        """
        Done
        """
        if self.ConditionPassed(ins):
            # operands = [Register(Rn, wback), RegisterSet(registers)]
            Rn, regset = ins.operands
            registers = regset.registers
            
            # address = R[n] - 4*BitCount(registers);
            address = self.getRegister(Rn) - 4 * BitCount(registers)
            
            for i in xrange(0, 14 + 1):
                if get_bit(registers, i):
                    if i == Rn.n and Rn.wback and i != LowestSetBit(registers):
                        raise "MemA[address,4] = bits(32) UNKNOWN; // Only possible for encodings T1 and A1"

                    else:
                        self.memory_map.set_dword(address, self.getRegister(Register(i)))
                        
                    address = address + 4
            
            if get_bit(registers, 15):
                self.memory_map.set_dword(address, self.getPC())
                
            if Rn.wback:
                Rn_val = self.getRegister(Rn)
                self.setRegister(Rn, Rn_val - 4 * BitCount(registers))
    
    def emulate_stmia(self, ins):
        """
        Done
        """
        if self.ConditionPassed(ins):
            # operands = [Register(Rn, wback), RegisterSet(registers)]
            Rn, regset = ins.operands
            registers = regset.registers
            
            # address = R[n];
            address = self.getRegister(Rn)
            
            for i in xrange(0, 14 + 1):
                if get_bit(registers, i):
                    if i == Rn.n and Rn.wback and i != LowestSetBit(registers):
                        raise "MemA[address,4] = bits(32) UNKNOWN; // Only possible for encodings T1 and A1"

                    else:
                        self.memory_map.set_dword(address, self.getRegister(Register(i)))
                        
                    address = address + 4
            
            if get_bit(registers, 15):
                self.memory_map.set_dword(address, self.getPC())
                
            if Rn.wback:
                Rn_val = self.getRegister(Rn)
                self.setRegister(Rn, Rn_val + 4 * BitCount(registers))
    
    def emulate_stmib(self, ins):
        """
        Done
        """
        if self.ConditionPassed(ins):
            # operands = [Register(Rn, wback), RegisterSet(registers)]
            Rn, regset = ins.operands
            registers = regset.registers
            
            # address = R[n] + 4;
            address = self.getRegister(Rn) + 4
            
            for i in xrange(0, 14 + 1):
                if get_bit(registers, i):
                    if i == Rn.n and Rn.wback and i != LowestSetBit(registers):
                        raise "MemA[address,4] = bits(32) UNKNOWN; // Only possible for encodings T1 and A1"

                    else:
                        self.memory_map.set_dword(address, self.getRegister(Register(i)))
                        
                    address = address + 4
            
            if get_bit(registers, 15):
                self.memory_map.set_dword(address, self.getPC())
                
            if Rn.wback:
                Rn_val = self.getRegister(Rn)
                self.setRegister(Rn, Rn_val + 4 * BitCount(registers))
    
    def emulate_stm_user_registers(self, ins):
        if self.ConditionPassed(ins):
            pass
    
    def emulate_strb_immediate_arm(self, ins):
        if self.ConditionPassed(ins):
            pass
    
    def emulate_strb_immediate_thumb(self, ins):
        if self.ConditionPassed(ins):
            pass

    def emulate_strb_immediate(self, ins):
        if self.arm_mode == ARMMode.ARM:
            self.emulate_strb_immediate_arm(ins)
        else:
            self.emulate_strb_immediate_thumb(ins)
    
    def emulate_strb_register(self, ins):
        if self.ConditionPassed(ins):
            pass
    
    def emulate_strbt(self, ins):
        if self.ConditionPassed(ins):
            pass
    
    def emulate_strexb(self, ins):
        if self.ConditionPassed(ins):
            pass
    
    def emulate_strexd(self, ins):
        if self.ConditionPassed(ins):
            pass
    
    def emulate_strexh(self, ins):
        if self.ConditionPassed(ins):
            pass
    
    def emulate_strex(self, ins):
        if self.ConditionPassed(ins):
            pass
    
    def emulate_str_immediate_arm(self, ins):
        """
        Done
        """
        if self.ConditionPassed(ins):
            if len(ins.operands) == 2:
                index = True
                Rt, memory = ins.operands
                Rn = memory.op1
                imm32 = memory.op2
                wback = memory.wback
                
            else:
                index = False
                wback = True
                Rt, memory, imm32 = ins.operands
                Rn = memory.op1
            
            # offset_addr = if add then (R[n] + imm32) else (R[n] - imm32);
            offset_addr = self.getRegister(Rn) + imm32.n
            
            # address = if index then offset_addr else R[n];
            if index:
                address = offset_addr
            else:
                address = self.getRegister(Rn)
                
            # MemU[address,4] = if t == 15 then PCStoreValue() else R[t];
            if Rt.n == ARMRegister.PC:
                self.memory_map.set_dword(address, self.getPC())
            else:
                self.memory_map.set_dword(address, self.getRegister(Rt))
                
            # if wback then R[n] = offset_addr;
            if wback:
                self.setRegister(Rn, offset_addr)
                            
        
    def emulate_str_immediate_thumb(self, ins):
        """
        Done
        """
        if self.ConditionPassed(ins):

            if ins.encoding == eEncodingT4:
                # NOTE: I do not like the fact that I have to re decode.
                P = get_bit(ins.opcode, 10)
                W = get_bit(ins.opcode, 8)
                index = P == 1
                wback = W == 1

                if index == True:
                    Rt, memory = ins.operands
                    Rn = memory.op1
                    imm32 = memory.op2
            
                else:
                    # operands = [Register(Rt), Memory(Register(Rn)), Immediate(imm32)]
                    Rt, memory, imm32 = ins.operands
                    Rn = memory.op1

            else:
                index = True
                wback = False
                
                # operands = [Register(Rt), Memory(Register(Rn), Immediate(imm32))]
                Rt, memory = ins.operands
                Rn = memory.op1
                imm32 = memory.op2
                
            # offset_addr = if add then (R[n] + imm32) else (R[n] - imm32);
            offset_addr = self.getRegister(Rn) + imm32.n
            
            # address = if index then offset_addr else R[n];
            if index:
                address = offset_addr
            else:
                address = self.getRegister(Rn)
                
            # if UnalignedSupport() || address<1:0> == '00' then
            if self.UnalignedSupport() or get_bits(address, 1, 0) == 0b00:
                # MemU[address,4] = R[t];
                self.memory_map.set_dword(address, self.getRegister(Rt))
            else:
                # MemU[address,4] = bits(32) UNKNOWN;
                raise "MemU[address,4] = bits(32) UNKNOWN;"
            
            # if wback then R[n] = offset_addr;
            if wback :
                self.setRegister(Rn, offset_addr)
    
    def emulate_str_immediate(self, ins):
        if self.arm_mode == ARMMode.ARM:
            self.emulate_str_immediate_arm(ins)
        else:
            self.emulate_str_immediate_thumb(ins)

    def emulate_str_reg(self, ins):
        """
        Done
        """
        if self.ConditionPassed(ins):
            if ins.encoding == eEncodingA1:
                P = get_bit(ins.opcode, 24)
                U = get_bit(ins.opcode, 23)
                W = get_bit(ins.opcode, 21)

                # add is important here since the register may be negative
                index = P == 1
                add = U == 1
                wback = P == 0 or W == 1

                if index == True:
                    # operands = [Register(Rt), Memory(Register(Rn), Register(Rm, False, add == False), RegisterShift(shift_t, shift_n), wback=False)]
                    Rt, memory = ins.operands
                    Rn = memory.op1
                    Rm = memory.op2
                    shift_t = memory.op3.type_
                    shift_n = memory.op3.value
                    
                else:
                    # operands = [Register(Rt), Memory(Register(Rn)), Register(Rm, False, add == False), RegisterShift(shift_t, shift_n)]
                    Rt, memory, Rm, shift = ins.operands
                    Rn = memory.op1
                    shift_t = shift.type_
                    shift_n = shift.value

            else:
                index = True
                add = True
                wback = False
                
                # operands = [Register(Rt), Memory(Register(Rn), Register(Rm))]
                # operands = [Register(Rt), Memory(Register(Rn), Register(Rm), RegisterShift(shift_t, shift_n))]
                Rt, memory = ins.operands
                Rn = memory.op1
                Rm = memory.op2
                if memory.op3:
                    shift_t = memory.op3.type_
                    shift_n = memory.op3.value
                else:
                    shift_t = SRType_LSL
                    shift_n = 0 
    
            # papa
            # offset = Shift(R[m], shift_t, shift_n, APSR.C);
            offset = Shift(self.getRegister(Rm), shift_t, shift_n, self.getCarryFlag())
            
            # offset_addr = if add then (R[n] + offset) else (R[n] - offset);
            if add:
                offset_addr = self.getRegister(Rn) + offset
            else:
                offset_addr = self.getRegister(Rn) - offset
                
            # address = if index then offset_addr else R[n];
            if index:
                address = offset_addr
            else:
                address = self.getRegister(Rn)
                
            if Rt.n == ARMRegister.PC:
                data = self.getPC()
            else:
                data = self.getRegister(Rt)

            if self.UnalignedSupport() or get_bits(address, 1, 0) == 0b00 or self.CurrentInstrSet() == ARMMode.ARM:
                self.memory_map.set_dword(address, data)
            else:
                raise "MemU[address,4] = bits(32) UNKNOWN;"
            
            if wback:
                self.setRegister(Rn, offset_addr)
            
    
    def emulate_strt(self, ins):
        if self.ConditionPassed(ins):
            pass
    
    def emulate_sub_immediate_arm(self, ins):
        """
        Done
        """
        if self.ConditionPassed(ins):
            # operands = [Register(Rd), Register(Rn), Immediate(imm32)]
            Rd, Rn, imm32 = ins.operands
            
            # (result, carry, overflow) = AddWithCarry(R[n], NOT(imm32), '1');
            Rn_val = self.getRegister(Rn)
            result, carry, overflow = AddWithCarry(Rn_val, NOT(imm32.n), 1)
            
            self.__write_reg_and_set_flags__(Rd, result, carry, overflow, ins.setflags)        
    
    def emulate_sub_immediate_thumb(self, ins):
        """
        Done
        """
        if self.ConditionPassed(ins):
            if len(ins.operands) == 2:
                Rd, imm32 = ins.operands
                Rn = Rd
            else:
                Rd, Rn, imm32 = ins.operands

            # (result, carry, overflow) = AddWithCarry(R[n], NOT(imm32), '1');
            Rn_val = self.getRegister(Rn)
            result, carry, overflow = AddWithCarry(Rn_val, NOT(imm32.n), 1)            
            self.__write_reg_and_set_flags__(Rd, result, carry, overflow, ins.setflags)
    
    def emulate_sub_immediate(self, ins):
        if self.arm_mode == ARMMode.ARM:
            self.emulate_sub_immediate_arm(ins)
        else:
            self.emulate_sub_immediate_thumb(ins)

    def emulate_sub_register(self, ins):
        """
        Done
        """
        if self.ConditionPassed(ins):
            if len(ins.operands) == 3:
                Rd, Rn, Rm = ins.operands
                shift_t = SRType_LSL
                shift_n = 0
                
            else:
                Rd, Rn, Rm, shift = ins.operands
                shift_t = shift.type_
                shift_n = shift.value

            # shifted = Shift(R[m], shift_t, shift_n, APSR.C);
            shifted = Shift(self.getRegister(Rm), shift_t, shift_n, self.getCarryFlag())
            
            # (result, carry, overflow) = AddWithCarry(R[n], NOT(shifted), '1');
            Rn_val = self.getRegister(Rn)
            result, carry, overflow = AddWithCarry(Rn_val, NOT(shifted), 1)            
            self.__write_reg_and_set_flags__(Rd, result, carry, overflow, ins.setflags)                
            
    
    def emulate_sub_rsr(self, ins):
        """
        Done
        """
        if self.ConditionPassed(ins):
            Rd, Rn, Rm, shift = ins.operands
            shift_t = shift.type_
                        
            # shift_n = UInt(R[s]<7:0>);
            shift_n = get_bits(self.getRegister(shift.value), 7, 0)
            
            # shifted = Shift(R[m], shift_t, shift_n, APSR.C);
            shifted = Shift(self.getRegister(Rm), shift_t, shift_n, self.getCarryFlag())
            
            # (result, carry, overflow) = AddWithCarry(R[n], NOT(shifted), '1');
            result, carry, overflow = AddWithCarry(self.getRegister(Rn), NOT(shifted), 1)
            
            self.__write_reg_and_set_flags__(Rn, result, carry, overflow, ins.setflags)
    
    def emulate_sub_sp_minus_immediate(self, ins):
        """
        Done
        """
        if self.ConditionPassed(ins):
            Rd, Rn, imm32 = ins.operands
            
            # (result, carry, overflow) = AddWithCarry(SP, NOT(imm32), '1');
            result, carry, overflow = AddWithCarry(self.getRegister(Rn), NOT(imm32.n), '1');
            
            self.__write_reg_and_set_flags__(Rd, result, carry, overflow, ins.setflags)
    
    def emulate_sub_sp_minus_register(self, ins):
        """
        Done
        """
        if self.ConditionPassed(ins):
            Rd, Rn, Rm, shift = ins.operands
            shift_t = shift.type_
            shift_n = shift.value
            
            # shifted = Shift(R[m], shift_t, shift_n, APSR.C);
            shifted = Shift(self.getRegister(Rm), shift_t, shift_n, self.getCarryFlag())
            
            # (result, carry, overflow) = AddWithCarry(SP, NOT(shifted), '1');
            result, carry, overflow = AddWithCarry(self.getRegister(Rn), NOT(shifted), 1)
            
            self.__write_reg_and_set_flags__(Rd, result, carry, overflow, ins.setflags)

    def emulate_subs_pc_lr_arm(self, ins):
        """
        TODO:
        """
        if self.ConditionPassed(ins):
            raise NotImplementedError()
    
    def emulate_subs_pc_lr_thumb(self, ins):
        """
        TODO:
        Half-Done: We need to get the value of SPSR regiter.
        """
        if self.ConditionPassed(ins):
            Rd, Rn, imm32 = ins.operands
    
            # TODO: add  or self.CurrentInstrSet() == InstrSet_ThumbEE
            if self.CurrentModeIsUserOrSystem():
                raise UnpredictableInstructionException()
            else:
                operand2 = imm32.n
                
                # (result, -, -) = AddWithCarry(R[n], NOT(operand2), '1');
                result, carry, overflow = AddWithCarry(self.getRegister(Rn), NOT(operand2), 1)
                
                # TODO: Get the "Saved Program Status Register (SPSR)"
                # CPSRWriteByInstr(SPSR[], '1111', TRUE);
                # self.CPSRWriteByInstr(data, 0b1111, True)
                #
                # if CPSR<4:0> == '11010' && CPSR.J == '1' && CPSR.T == '1' then
                #     UNPREDICTABLE
                # else
                #     BranchWritePC(result);
    
    def emulate_subs_pc_lr(self, ins):
        if self.arm_mode == ARMMode.ARM:
            self.emulate_subs_pc_lr_arm(ins)
        else:
            self.emulate_subs_pc_lr_thumb(ins)

    def emulate_svc(self, ins):
        """
        Done
        """
        if self.ConditionPassed(ins):
            # operands = [Immediate(imm)]
            imm32 = ins.operands
            
            # CallSupervisor(imm32<15:0>);
            self.CallSupervisor(get_bits(imm32.n, 15, 0))
    
    def emulate_swp(self, ins):
        if self.ConditionPassed(ins):
            pass
    
    def emulate_teq_immediate(self, ins):
        """
        Done
        """
        if self.ConditionPassed(ins):
            if ins.encoding == eEncodingT1:
                imm32, carry = ThumbExpandImm_C(ins.opcode, self.getCarryFlag()) 
                
            elif ins.encoding == eEncodingA1:
                imm32, carry = ARMExpandImm_C(ins.opcode, self.getCarryFlag()) 
            
            # operands = [Register(Rn), Immediate(imm32)]
            Rn, t = ins.operands
            
            # result = R[n] EOR imm32;
            result = self.getRegister(Rn) ^ imm32
            
            self.__set_flags__(result, carry, None)
            
    def emulate_teq_register(self, ins):
        """
        Done
        """
        if self.ConditionPassed(ins):
            # operands = [Register(Rn), Register(Rm), RegisterShift(shift_t, shift_n)]
            Rn, Rm, shift = ins.operands
            shift_t = shift.type_
            shift_n = shift.value
            
            # (shifted, carry) = Shift_C(R[m], shift_t, shift_n, APSR.C);
            shifted, carry = Shift_C(self.getRegister(Rm), shift_t, shift_n, self.getCarryFlag())
            
            # result = R[n] EOR shifted;
            result = self.getRegister(Rn) ^ shifted
            
            self.__set_flags__(result, carry, None)
    
    def emulate_teq_rsr(self, ins):
        """
        Done
        """
        if self.ConditionPassed(ins):
            # operands = [Register(Rn), Register(Rm), RegisterShift(shift_t, Register(Rs))]
            Rn, Rm, shift = ins.operands
            shift_t = shift.type_
            shift_n = self.getRegister(shift.value)
            
            # shift_n = UInt(R[s]<7:0>);
            shift_n = get_bits(shift_n, 7, 0)
            
            # (shifted, carry) = Shift_C(R[m], shift_t, shift_n, APSR.C);
            shifted, carry = Shift_C(self.getRegister(Rm), shift_t, shift_n, self.getCarryFlag())
            
            # result = R[n] EOR shifted;
            result = self.getRegister(Rn) ^ shifted

            self.__set_flags__(result, carry, None)
            
    def emulate_thumb(self, opcode):
        if self.ConditionPassed(ins):
            pass
    
    def emulate_tst_immediate(self, ins):
        """
        Done
        """
        if self.ConditionPassed(ins):
            if ins.encoding == eEncodingT1:
                imm32, carry = ThumbExpandImm_C(ins.opcode, self.getCarryFlag()) 
                
            elif ins.encoding == eEncodingA1:
                imm32, carry = ARMExpandImm_C(ins.opcode, self.getCarryFlag())
    
            # operands = [Register(Rn), Immediate(imm32)]
            Rn, t = ins.operands
            
            # result = R[n] AND imm32;
            result = self.getRegister(Rn) & imm32
            
            self.__set_flags__(result, carry, None) 
    
    def emulate_tst_register(self, ins):
        """
        Done
        """
        if self.ConditionPassed(ins):
            if ins.encoding == eEncodingT1:
                shift_t = SRType_LSL
                shift_n = 0
                # operands = [Register(Rn), Register(Rm)]
                Rn, Rm = ins.operands
    
            else:
                # operands = [Register(Rn), Register(Rm), RegisterShift(shift_t, shift_n)]
                Rn, Rm, shift = ins.operands
                shift_t = shift.type_
                shift_n = shift.value
    
            # (shifted, carry) = Shift_C(R[m], shift_t, shift_n, APSR.C);
            shifted, carry = Shift_C(self.getRegister(Rm), shift_t, shift_n, self.getCarryFlag())
            
            # result = R[n] AND shifted;
            result = self.getRegister(Rn) & shifted
            
            self.__set_flags__(result, carry, None)
    
    def emulate_tst_rsr(self, ins):
        """
        Done
        """
        if self.ConditionPassed(ins):
            # operands = [Register(Rn), Register(Rm), RegisterShift(shift_t, Register(Rs))]
            Rn, Rm, shift = ins.operands
            shift_t = shift.type_
            shift_n = self.getRegister(shift.value)
            
            # shift_n = UInt(R[s]<7:0>);
            shift_n = get_bits(shift_n, 7, 0)
            
            # (shifted, carry) = Shift_C(R[m], shift_t, shift_n, APSR.C);
            shifted, carry = Shift_C(self.getRegister(Rm), shift_t, shift_n, self.getCarryFlag())
            
            # result = R[n] AND shifted;
            result = self.getRegister(Rn) & shifted
            
            self.__set_flags__(result, carry, None)
    
    def emulate_umaal(self, ins):
        if self.ConditionPassed(ins):
            pass
    
    def emulate_umlal(self, ins):
        """
        Done
        """
        if self.ConditionPassed(ins):
            # operands = [Register(RdLo), Register(RdHi), Register(Rn), Register(Rm)]
            RdLo, RdHi, Rn, Rm = ins.operands
            
            # result = UInt(R[n]) * UInt(R[m]) + UInt(R[dHi]:R[dLo]);
            accum = self.getRegister(RdHi) << 32 | self.getRegister(RdLo)
            result = self.getRegister(Rn) * self.getRegister(Rm) + accum
    
            # R[dHi] = result<63:32>;
            self.setRegister(RdHi, get_bits(result, 63, 32))
            
            # R[dLo] = result<31:0>;
            self.setRegister(RdLo, get_bits(result, 31, 0))
            
            if ins.setflags:
                self.__set_flags__(result, None, None)
            
    def emulate_umull(self, ins):
        """
        Done
        """
        if self.ConditionPassed(ins):
            # operands = [Register(RdLo), Register(RdHi), Register(Rn), Register(Rm)]
            RdLo, RdHi, Rn, Rm = ins.operands
            
            # result = UInt(R[n]) * UInt(R[m]);
            result = self.getRegister(Rn) * self.getRegister(Rm)
            
            # R[dHi] = result<63:32>;
            self.setRegister(RdHi, get_bits(result, 63, 32))
            
            # R[dLo] = result<31:0>;
            self.setRegister(RdLo, get_bits(result, 31, 0))
            
            if ins.setflags:
                self.__set_flags__(result, None, None)
    
    def emulate_unknown(self, ins):
        if self.ConditionPassed(ins):
            pass
    
    def emulate_wfe(self, ins):
        if self.ConditionPassed(ins):
            pass
    
    def emulate_wfi(self, ins):
        if self.ConditionPassed(ins):
            pass
    
    def emulate_yield(self, ins):
        if self.ConditionPassed(ins):
            pass

    def step(self):
        """
        Execute the instruction at PC and advance the PC counter.
        """
        if self.getCurrentMode() == ARMMode.ARM:
            opcode = self.memory_map.get_dword(self.getActualPC())
        
        else:
            opcode = self.memory_map.get_word(self.getActualPC())
        
        # Get the instruction representation of the opcode.
        ins = self.disassembler.disassemble(opcode, self.getCurrentMode())
        
        print "Instruction @ %.8x: %.8x | %s" % (self.getActualPC(), opcode, ins)
        
        # Emulate the instruction. Mode changes can occour.
        self.emulate(ins, True)
        
        # Increment the value of PC. This will take into account changes in mode.
        self.incPC()
                    

    def emulate(self, ins, dump_state=False):
        """
        Emulate an instruction, optionally dumping the state of
        the processor prior and post execution of the instruction.
        """
        if dump_state:
            print self.dump_state()
            print ins
        
<<<<<<< HEAD
        try:
            self.instructions[ins.id](ins)
        except KeyError:
=======
        if ins.id == ARMInstruction.adc_immediate:
            self.emulate_adc_immediate(ins)
        elif ins.id == ARMInstruction.adc_register:
            self.emulate_adc_register(ins)
        elif ins.id == ARMInstruction.adc_rsr:
            self.emulate_adc_rsr(ins)
        elif ins.id == ARMInstruction.add_immediate:
            self.emulate_add_immediate(ins)
        elif ins.id == ARMInstruction.add_register:
            self.emulate_add_register(ins)
        elif ins.id == ARMInstruction.add_rsr:
            self.emulate_add_rsr(ins)
        elif ins.id == ARMInstruction.add_sp_plus_immediate:
            self.emulate_add_sp_plus_immediate(ins)
        elif ins.id == ARMInstruction.add_sp_plus_register:
            self.emulate_add_sp_plus_register(ins)
        elif ins.id == ARMInstruction.adr:
            self.emulate_adr(ins)
        elif ins.id == ARMInstruction.and_immediate:
            self.emulate_and_immediate(ins)
        elif ins.id == ARMInstruction.and_register:
            self.emulate_and_register(ins)
        elif ins.id == ARMInstruction.and_rsr:
            self.emulate_and_rsr(ins)
        elif ins.id == ARMInstruction.asr_immediate:
            self.emulate_asr_immediate(ins)
        elif ins.id == ARMInstruction.asr_register:
            self.emulate_asr_register(ins)
        elif ins.id == ARMInstruction.b:
            self.emulate_b(ins)
        elif ins.id == ARMInstruction.bic_immediate:
            self.emulate_bic_immediate(ins)
        elif ins.id == ARMInstruction.bic_register:
            self.emulate_bic_register(ins)
        elif ins.id == ARMInstruction.bic_rsr:
            self.emulate_bic_rsr(ins)
        elif ins.id == ARMInstruction.bkpt:
            self.emulate_bkpt(ins)
        elif ins.id == ARMInstruction.bl_immediate:
            self.emulate_bl_immediate(ins)
        elif ins.id == ARMInstruction.blx_register:
            self.emulate_blx_register(ins)
        elif ins.id == ARMInstruction.bx:
            self.emulate_bx(ins)
        elif ins.id == ARMInstruction.bxj:
            self.emulate_bxj(ins)
        elif ins.id == ARMInstruction.cbz:
            self.emulate_cbz(ins)
        elif ins.id == ARMInstruction.cdp:
            self.emulate_cdp(ins)
        elif ins.id == ARMInstruction.clz:
            self.emulate_clz(ins)
        elif ins.id == ARMInstruction.cmn_immediate:
            self.emulate_cmn_immediate(ins)
        elif ins.id == ARMInstruction.cmn_register:
            self.emulate_cmn_register(ins)
        elif ins.id == ARMInstruction.cmn_rsr:
            self.emulate_cmn_rsr(ins)
        elif ins.id == ARMInstruction.cmp_immediate:
            self.emulate_cmp_immediate(ins)
        elif ins.id == ARMInstruction.cmp_register:
            self.emulate_cmp_register(ins)
        elif ins.id == ARMInstruction.cmp_rsr:
            self.emulate_cmp_rsr(ins)
        elif ins.id == ARMInstruction.dbg:
            self.emulate_dbg(ins)
        elif ins.id == ARMInstruction.eor_immediate:
            self.emulate_eor_immediate(ins)
        elif ins.id == ARMInstruction.eor_register:
            self.emulate_eor_register(ins)
        elif ins.id == ARMInstruction.eor_rsr:
            self.emulate_eor_rsr(ins)
        elif ins.id == ARMInstruction.eret:
            self.emulate_eret(ins)
        elif ins.id == ARMInstruction.hvc:
            self.emulate_hvc(ins)
        elif ins.id == ARMInstruction.it:
            self.emulate_it(ins)
        elif ins.id == ARMInstruction.ldc_immediate:
            self.emulate_ldc_immediate(ins)
        elif ins.id == ARMInstruction.ldc_literal:
            self.emulate_ldc_literal(ins)
        elif ins.id == ARMInstruction.ldmda:
            self.emulate_ldmda(ins)
        elif ins.id == ARMInstruction.ldmdb:
            self.emulate_ldmdb(ins)
        elif ins.id == ARMInstruction.ldm_exception_return:
            self.emulate_ldm_exception_return(ins)
        elif ins.id == ARMInstruction.ldmia:
            self.emulate_ldmia(ins)
        elif ins.id == ARMInstruction.ldmib:
            self.emulate_ldmib(ins)
        elif ins.id == ARMInstruction.ldm_user_registers:
            self.emulate_ldm_user_registers(ins)
        elif ins.id == ARMInstruction.ldrb_immediate:
            self.emulate_ldrb_immediate(ins)
        elif ins.id == ARMInstruction.ldrb_literal:
            self.emulate_ldrb_literal(ins)
        elif ins.id == ARMInstruction.ldrb_register:
            self.emulate_ldrb_register(ins)
        elif ins.id == ARMInstruction.ldrbt:
            self.emulate_ldrbt(ins)
        elif ins.id == ARMInstruction.ldrex:
            self.emulate_ldrex(ins)
        elif ins.id == ARMInstruction.ldrexb:
            self.emulate_ldrexb(ins)
        elif ins.id == ARMInstruction.ldrexd:
            self.emulate_ldrexd(ins)
        elif ins.id == ARMInstruction.ldrexh:
            self.emulate_ldrexh(ins)
        elif ins.id == ARMInstruction.ldr_immediate:
            self.emulate_ldr_immediate(ins)
        elif ins.id == ARMInstruction.ldr_literal:
            self.emulate_ldr_literal(ins)
        elif ins.id == ARMInstruction.ldr_register:
            self.emulate_ldr_register(ins)
        elif ins.id == ARMInstruction.ldrt:
            self.emulate_ldrt(ins)
        elif ins.id == ARMInstruction.lsl_immediate:
            self.emulate_lsl_immediate(ins)
        elif ins.id == ARMInstruction.lsl_register:
            self.emulate_lsl_register(ins)
        elif ins.id == ARMInstruction.lsr_immediate:
            self.emulate_lsr_immediate(ins)
        elif ins.id == ARMInstruction.lsr_register:
            self.emulate_lsr_register(ins)
        elif ins.id == ARMInstruction.mcr:
            self.emulate_mcr(ins)
        elif ins.id == ARMInstruction.mcrr:
            self.emulate_mcrr(ins)
        elif ins.id == ARMInstruction.mla:
            self.emulate_mla(ins)
        elif ins.id == ARMInstruction.mls:
            self.emulate_mls(ins)
        elif ins.id == ARMInstruction.mov_immediate:
            self.emulate_mov_immediate(ins)
        elif ins.id == ARMInstruction.mov_register:
            self.emulate_mov_register(ins)
        elif ins.id == ARMInstruction.mov_rsr:
            self.emulate_mov_rsr(ins)
        elif ins.id == ARMInstruction.movt:
            self.emulate_movt(ins)
        elif ins.id == ARMInstruction.mrc:
            self.emulate_mrc(ins)
        elif ins.id == ARMInstruction.mrrc:
            self.emulate_mrrc(ins)
        elif ins.id == ARMInstruction.mrs:
            self.emulate_mrs(ins)
        elif ins.id == ARMInstruction.msr:
            self.emulate_msr(ins)
        elif ins.id == ARMInstruction.mul:
            self.emulate_mul(ins)
        elif ins.id == ARMInstruction.mull:
            self.emulate_mull(ins)
        elif ins.id == ARMInstruction.mvn_immediate:
            self.emulate_mvn_immediate(ins)
        elif ins.id == ARMInstruction.mvn_register:
            self.emulate_mvn_register(ins)
        elif ins.id == ARMInstruction.mvn_rsr:
            self.emulate_mvn_rsr(ins)
        elif ins.id == ARMInstruction.nop:
            self.emulate_nop(ins)
        elif ins.id == ARMInstruction.orr_immediate:
            self.emulate_orr_immediate(ins)
        elif ins.id == ARMInstruction.orr_register:
            self.emulate_orr_register(ins)
        elif ins.id == ARMInstruction.orr_rsr:
            self.emulate_orr_rsr(ins)
        elif ins.id == ARMInstruction.pld:
            self.emulate_pld(ins)
        elif ins.id == ARMInstruction.pop:
            self.emulate_pop(ins)
        elif ins.id == ARMInstruction.push:
            self.emulate_push(ins)
        elif ins.id == ARMInstruction.rfe:
            self.emulate_rfe(ins)
        elif ins.id == ARMInstruction.ror_immediate:
            self.emulate_ror_immediate(ins)
        elif ins.id == ARMInstruction.ror_register:
            self.emulate_ror_register(ins)
        elif ins.id == ARMInstruction.rrx:
            self.emulate_rrx(ins)
        elif ins.id == ARMInstruction.rsb_immediate:
            self.emulate_rsb_immediate(ins)
        elif ins.id == ARMInstruction.rsb_register:
            self.emulate_rsb_register(ins)
        elif ins.id == ARMInstruction.rsb_rsr:
            self.emulate_rsb_rsr(ins)
        elif ins.id == ARMInstruction.rsc_immediate:
            self.emulate_rsc_immediate(ins)
        elif ins.id == ARMInstruction.rsc_register:
            self.emulate_rsc_register(ins)
        elif ins.id == ARMInstruction.rsc_rsr:
            self.emulate_rsc_rsr(ins)
        elif ins.id == ARMInstruction.sat_add_and_sub:
            self.emulate_sat_add_and_sub(ins)
        elif ins.id == ARMInstruction.sbc_immediate:
            self.emulate_sbc_immediate(ins)
        elif ins.id == ARMInstruction.sbc_register:
            self.emulate_sbc_register(ins)
        elif ins.id == ARMInstruction.sbc_rsr:
            self.emulate_sbc_rsr(ins)
        elif ins.id == ARMInstruction.sev:
            self.emulate_sev(ins)
        elif ins.id == ARMInstruction.smc:
            self.emulate_smc(ins)
        elif ins.id == ARMInstruction.smla:
            self.emulate_smla(ins)
        elif ins.id == ARMInstruction.smlal:
            self.emulate_smlal(ins)
        elif ins.id == ARMInstruction.smlalb:
            self.emulate_smlalb(ins)
        elif ins.id == ARMInstruction.smlaw:
            self.emulate_smlaw(ins)
        elif ins.id == ARMInstruction.smul:
            self.emulate_smul(ins)
        elif ins.id == ARMInstruction.smull:
            self.emulate_smull(ins)
        elif ins.id == ARMInstruction.smulw:
            self.emulate_smulw(ins)
        elif ins.id == ARMInstruction.srs:
            self.emulate_srs(ins)
        elif ins.id == ARMInstruction.stc:
            self.emulate_stc(ins)
        elif ins.id == ARMInstruction.stmda:
            self.emulate_stmda(ins)
        elif ins.id == ARMInstruction.stmdb:
            self.emulate_stmdb(ins)
        elif ins.id == ARMInstruction.stmia:
            self.emulate_stmia(ins)
        elif ins.id == ARMInstruction.stmib:
            self.emulate_stmib(ins)
        elif ins.id == ARMInstruction.stm_user_registers:
            self.emulate_stm_user_registers(ins)
        elif ins.id == ARMInstruction.strb_immediate:
            self.emulate_strb_immediate(ins)
        elif ins.id == ARMInstruction.strb_register:
            self.emulate_strb_register(ins)
        elif ins.id == ARMInstruction.strbt:
            self.emulate_strbt(ins)
        elif ins.id == ARMInstruction.strex:
            self.emulate_strex(ins)
        elif ins.id == ARMInstruction.strexb:
            self.emulate_strexb(ins)
        elif ins.id == ARMInstruction.strexd:
            self.emulate_strexd(ins)
        elif ins.id == ARMInstruction.strexh:
            self.emulate_strexh(ins)
        elif ins.id == ARMInstruction.str_immediate:
            self.emulate_str_immediate(ins)
        elif ins.id == ARMInstruction.str_reg:
            self.emulate_str_reg(ins)
        elif ins.id == ARMInstruction.strt:
            self.emulate_strt(ins)
        elif ins.id == ARMInstruction.sub_immediate:
            self.emulate_sub_immediate(ins)
        elif ins.id == ARMInstruction.sub_register:
            self.emulate_sub_register(ins)
        elif ins.id == ARMInstruction.sub_rsr:
            self.emulate_sub_rsr(ins)
        elif ins.id == ARMInstruction.subs_pc_lr:
            self.emulate_subs_pc_lr(ins)
        elif ins.id == ARMInstruction.sub_sp_minus_immediate:
            self.emulate_sub_sp_minus_immediate(ins)
        elif ins.id == ARMInstruction.sub_sp_minus_register:
            self.emulate_sub_sp_minus_register(ins)
        elif ins.id == ARMInstruction.svc:
            self.emulate_svc(ins)
        elif ins.id == ARMInstruction.swp:
            self.emulate_swp(ins)
        elif ins.id == ARMInstruction.teq_immediate:
            self.emulate_teq_immediate(ins)
        elif ins.id == ARMInstruction.teq_register:
            self.emulate_teq_register(ins)
        elif ins.id == ARMInstruction.teq_rsr:
            self.emulate_teq_rsr(ins)
        elif ins.id == ARMInstruction.tst_immediate:
            self.emulate_tst_immediate(ins)
        elif ins.id == ARMInstruction.tst_register:
            self.emulate_tst_register(ins)
        elif ins.id == ARMInstruction.tst_rsr:
            self.emulate_tst_rsr(ins)
        elif ins.id == ARMInstruction.umaal:
            self.emulate_umaal(ins)
        elif ins.id == ARMInstruction.umlal:
            self.emulate_umlal(ins)
        elif ins.id == ARMInstruction.umull:
            self.emulate_umull(ins)
        elif ins.id == ARMInstruction.wfe:
            self.emulate_wfe(ins)
        elif ins.id == ARMInstruction.wfi:
            self.emulate_wfi(ins)
        elif ins.id == ARMInstruction.yield_:
            self.emulate_yield(ins)
        else:
>>>>>>> ec1fe8c3
            raise InstructionNotImplementedException()

        if dump_state:
            print self.dump_state()
            print
            
        # self.ALUWritePC(address)
        
    def dump_state(self):
        """
        Return a string representation of the emulator state.
        """
        regs = []
        for i in xrange(0, 16):
            r = Register(i)
            v = self.getRegister(r)
            if v:
                regs.append("%s=%x" % (r, v))
            
        flags = []
        flags.append("%s=%d" % ("C", self.getFlag(ARMFLag.C)))
        flags.append("%s=%d" % ("N", self.getFlag(ARMFLag.N)))
        flags.append("%s=%d" % ("V", self.getFlag(ARMFLag.V)))
        flags.append("%s=%d" % ("Z", self.getFlag(ARMFLag.Z)))
        
        return "Flags: [%s] - Registers: [%s]" % (", ".join(flags), ", ".join(regs))

if __name__ == '__main__':
    logging.basicConfig(level=logging.INFO)

    # Build a concrete memory map.
    memory_map = ConcreteMemoryMap()

    # Fill the memory map with instructions at memory address 0xcafe0000
    ins = "\x00\x00\xa0\xe3\x01\x10\xa0\xe3\x02\x20\xa0\xe3\x03\x30\xa0\xe3\x04\x40\xa0\xe3\x05\x50\xa0\xe3\x06\x60\xa0\xe3\x07\x70\xa0\xe3\x08\x80\xa0\xe3\x09\x90\xa0\xe3\x01\x00\x80\xe2\x01\x10\x81\xe2\x01\x20\x82\xe2\x01\x30\x83\xe2\x01\x40\x84\xe2\x01\x50\x85\xe2\x01\x60\x86\xe2\x01\x70\x87\xe2\x01\x80\x88\xe2\x01\x90\x89\xe2"
    memory_map.__set_bytes__(0xcafe0000, ins, len(ins))
    
    emulator = ARMEmulator(memory_map)
    emulator.setPC(0xcafe0000)
    
    # Step some of them.
    emulator.step()
    emulator.step()
    emulator.step()
<|MERGE_RESOLUTION|>--- conflicted
+++ resolved
@@ -289,7 +289,7 @@
         self.instructions[ARMInstruction.adc_immediate]=self.emulate_adc_immediate
         self.instructions[ARMInstruction.adc_register]=self.emulate_adc_register
         self.instructions[ARMInstruction.adc_rsr]=self.emulate_adc_rsr
-        self.instructions[ARMInstruction.add_immediate]=self.emulate_add_immediate_arm
+        self.instructions[ARMInstruction.add_immediate]=self.emulate_add_immediate
         self.instructions[ARMInstruction.add_register]=self.emulate_add_register
         self.instructions[ARMInstruction.add_rsr]=self.emulate_add_rsr
         self.instructions[ARMInstruction.add_sp_plus_immediate]=self.emulate_add_sp_plus_immediate
@@ -3627,307 +3627,9 @@
             print self.dump_state()
             print ins
         
-<<<<<<< HEAD
         try:
             self.instructions[ins.id](ins)
         except KeyError:
-=======
-        if ins.id == ARMInstruction.adc_immediate:
-            self.emulate_adc_immediate(ins)
-        elif ins.id == ARMInstruction.adc_register:
-            self.emulate_adc_register(ins)
-        elif ins.id == ARMInstruction.adc_rsr:
-            self.emulate_adc_rsr(ins)
-        elif ins.id == ARMInstruction.add_immediate:
-            self.emulate_add_immediate(ins)
-        elif ins.id == ARMInstruction.add_register:
-            self.emulate_add_register(ins)
-        elif ins.id == ARMInstruction.add_rsr:
-            self.emulate_add_rsr(ins)
-        elif ins.id == ARMInstruction.add_sp_plus_immediate:
-            self.emulate_add_sp_plus_immediate(ins)
-        elif ins.id == ARMInstruction.add_sp_plus_register:
-            self.emulate_add_sp_plus_register(ins)
-        elif ins.id == ARMInstruction.adr:
-            self.emulate_adr(ins)
-        elif ins.id == ARMInstruction.and_immediate:
-            self.emulate_and_immediate(ins)
-        elif ins.id == ARMInstruction.and_register:
-            self.emulate_and_register(ins)
-        elif ins.id == ARMInstruction.and_rsr:
-            self.emulate_and_rsr(ins)
-        elif ins.id == ARMInstruction.asr_immediate:
-            self.emulate_asr_immediate(ins)
-        elif ins.id == ARMInstruction.asr_register:
-            self.emulate_asr_register(ins)
-        elif ins.id == ARMInstruction.b:
-            self.emulate_b(ins)
-        elif ins.id == ARMInstruction.bic_immediate:
-            self.emulate_bic_immediate(ins)
-        elif ins.id == ARMInstruction.bic_register:
-            self.emulate_bic_register(ins)
-        elif ins.id == ARMInstruction.bic_rsr:
-            self.emulate_bic_rsr(ins)
-        elif ins.id == ARMInstruction.bkpt:
-            self.emulate_bkpt(ins)
-        elif ins.id == ARMInstruction.bl_immediate:
-            self.emulate_bl_immediate(ins)
-        elif ins.id == ARMInstruction.blx_register:
-            self.emulate_blx_register(ins)
-        elif ins.id == ARMInstruction.bx:
-            self.emulate_bx(ins)
-        elif ins.id == ARMInstruction.bxj:
-            self.emulate_bxj(ins)
-        elif ins.id == ARMInstruction.cbz:
-            self.emulate_cbz(ins)
-        elif ins.id == ARMInstruction.cdp:
-            self.emulate_cdp(ins)
-        elif ins.id == ARMInstruction.clz:
-            self.emulate_clz(ins)
-        elif ins.id == ARMInstruction.cmn_immediate:
-            self.emulate_cmn_immediate(ins)
-        elif ins.id == ARMInstruction.cmn_register:
-            self.emulate_cmn_register(ins)
-        elif ins.id == ARMInstruction.cmn_rsr:
-            self.emulate_cmn_rsr(ins)
-        elif ins.id == ARMInstruction.cmp_immediate:
-            self.emulate_cmp_immediate(ins)
-        elif ins.id == ARMInstruction.cmp_register:
-            self.emulate_cmp_register(ins)
-        elif ins.id == ARMInstruction.cmp_rsr:
-            self.emulate_cmp_rsr(ins)
-        elif ins.id == ARMInstruction.dbg:
-            self.emulate_dbg(ins)
-        elif ins.id == ARMInstruction.eor_immediate:
-            self.emulate_eor_immediate(ins)
-        elif ins.id == ARMInstruction.eor_register:
-            self.emulate_eor_register(ins)
-        elif ins.id == ARMInstruction.eor_rsr:
-            self.emulate_eor_rsr(ins)
-        elif ins.id == ARMInstruction.eret:
-            self.emulate_eret(ins)
-        elif ins.id == ARMInstruction.hvc:
-            self.emulate_hvc(ins)
-        elif ins.id == ARMInstruction.it:
-            self.emulate_it(ins)
-        elif ins.id == ARMInstruction.ldc_immediate:
-            self.emulate_ldc_immediate(ins)
-        elif ins.id == ARMInstruction.ldc_literal:
-            self.emulate_ldc_literal(ins)
-        elif ins.id == ARMInstruction.ldmda:
-            self.emulate_ldmda(ins)
-        elif ins.id == ARMInstruction.ldmdb:
-            self.emulate_ldmdb(ins)
-        elif ins.id == ARMInstruction.ldm_exception_return:
-            self.emulate_ldm_exception_return(ins)
-        elif ins.id == ARMInstruction.ldmia:
-            self.emulate_ldmia(ins)
-        elif ins.id == ARMInstruction.ldmib:
-            self.emulate_ldmib(ins)
-        elif ins.id == ARMInstruction.ldm_user_registers:
-            self.emulate_ldm_user_registers(ins)
-        elif ins.id == ARMInstruction.ldrb_immediate:
-            self.emulate_ldrb_immediate(ins)
-        elif ins.id == ARMInstruction.ldrb_literal:
-            self.emulate_ldrb_literal(ins)
-        elif ins.id == ARMInstruction.ldrb_register:
-            self.emulate_ldrb_register(ins)
-        elif ins.id == ARMInstruction.ldrbt:
-            self.emulate_ldrbt(ins)
-        elif ins.id == ARMInstruction.ldrex:
-            self.emulate_ldrex(ins)
-        elif ins.id == ARMInstruction.ldrexb:
-            self.emulate_ldrexb(ins)
-        elif ins.id == ARMInstruction.ldrexd:
-            self.emulate_ldrexd(ins)
-        elif ins.id == ARMInstruction.ldrexh:
-            self.emulate_ldrexh(ins)
-        elif ins.id == ARMInstruction.ldr_immediate:
-            self.emulate_ldr_immediate(ins)
-        elif ins.id == ARMInstruction.ldr_literal:
-            self.emulate_ldr_literal(ins)
-        elif ins.id == ARMInstruction.ldr_register:
-            self.emulate_ldr_register(ins)
-        elif ins.id == ARMInstruction.ldrt:
-            self.emulate_ldrt(ins)
-        elif ins.id == ARMInstruction.lsl_immediate:
-            self.emulate_lsl_immediate(ins)
-        elif ins.id == ARMInstruction.lsl_register:
-            self.emulate_lsl_register(ins)
-        elif ins.id == ARMInstruction.lsr_immediate:
-            self.emulate_lsr_immediate(ins)
-        elif ins.id == ARMInstruction.lsr_register:
-            self.emulate_lsr_register(ins)
-        elif ins.id == ARMInstruction.mcr:
-            self.emulate_mcr(ins)
-        elif ins.id == ARMInstruction.mcrr:
-            self.emulate_mcrr(ins)
-        elif ins.id == ARMInstruction.mla:
-            self.emulate_mla(ins)
-        elif ins.id == ARMInstruction.mls:
-            self.emulate_mls(ins)
-        elif ins.id == ARMInstruction.mov_immediate:
-            self.emulate_mov_immediate(ins)
-        elif ins.id == ARMInstruction.mov_register:
-            self.emulate_mov_register(ins)
-        elif ins.id == ARMInstruction.mov_rsr:
-            self.emulate_mov_rsr(ins)
-        elif ins.id == ARMInstruction.movt:
-            self.emulate_movt(ins)
-        elif ins.id == ARMInstruction.mrc:
-            self.emulate_mrc(ins)
-        elif ins.id == ARMInstruction.mrrc:
-            self.emulate_mrrc(ins)
-        elif ins.id == ARMInstruction.mrs:
-            self.emulate_mrs(ins)
-        elif ins.id == ARMInstruction.msr:
-            self.emulate_msr(ins)
-        elif ins.id == ARMInstruction.mul:
-            self.emulate_mul(ins)
-        elif ins.id == ARMInstruction.mull:
-            self.emulate_mull(ins)
-        elif ins.id == ARMInstruction.mvn_immediate:
-            self.emulate_mvn_immediate(ins)
-        elif ins.id == ARMInstruction.mvn_register:
-            self.emulate_mvn_register(ins)
-        elif ins.id == ARMInstruction.mvn_rsr:
-            self.emulate_mvn_rsr(ins)
-        elif ins.id == ARMInstruction.nop:
-            self.emulate_nop(ins)
-        elif ins.id == ARMInstruction.orr_immediate:
-            self.emulate_orr_immediate(ins)
-        elif ins.id == ARMInstruction.orr_register:
-            self.emulate_orr_register(ins)
-        elif ins.id == ARMInstruction.orr_rsr:
-            self.emulate_orr_rsr(ins)
-        elif ins.id == ARMInstruction.pld:
-            self.emulate_pld(ins)
-        elif ins.id == ARMInstruction.pop:
-            self.emulate_pop(ins)
-        elif ins.id == ARMInstruction.push:
-            self.emulate_push(ins)
-        elif ins.id == ARMInstruction.rfe:
-            self.emulate_rfe(ins)
-        elif ins.id == ARMInstruction.ror_immediate:
-            self.emulate_ror_immediate(ins)
-        elif ins.id == ARMInstruction.ror_register:
-            self.emulate_ror_register(ins)
-        elif ins.id == ARMInstruction.rrx:
-            self.emulate_rrx(ins)
-        elif ins.id == ARMInstruction.rsb_immediate:
-            self.emulate_rsb_immediate(ins)
-        elif ins.id == ARMInstruction.rsb_register:
-            self.emulate_rsb_register(ins)
-        elif ins.id == ARMInstruction.rsb_rsr:
-            self.emulate_rsb_rsr(ins)
-        elif ins.id == ARMInstruction.rsc_immediate:
-            self.emulate_rsc_immediate(ins)
-        elif ins.id == ARMInstruction.rsc_register:
-            self.emulate_rsc_register(ins)
-        elif ins.id == ARMInstruction.rsc_rsr:
-            self.emulate_rsc_rsr(ins)
-        elif ins.id == ARMInstruction.sat_add_and_sub:
-            self.emulate_sat_add_and_sub(ins)
-        elif ins.id == ARMInstruction.sbc_immediate:
-            self.emulate_sbc_immediate(ins)
-        elif ins.id == ARMInstruction.sbc_register:
-            self.emulate_sbc_register(ins)
-        elif ins.id == ARMInstruction.sbc_rsr:
-            self.emulate_sbc_rsr(ins)
-        elif ins.id == ARMInstruction.sev:
-            self.emulate_sev(ins)
-        elif ins.id == ARMInstruction.smc:
-            self.emulate_smc(ins)
-        elif ins.id == ARMInstruction.smla:
-            self.emulate_smla(ins)
-        elif ins.id == ARMInstruction.smlal:
-            self.emulate_smlal(ins)
-        elif ins.id == ARMInstruction.smlalb:
-            self.emulate_smlalb(ins)
-        elif ins.id == ARMInstruction.smlaw:
-            self.emulate_smlaw(ins)
-        elif ins.id == ARMInstruction.smul:
-            self.emulate_smul(ins)
-        elif ins.id == ARMInstruction.smull:
-            self.emulate_smull(ins)
-        elif ins.id == ARMInstruction.smulw:
-            self.emulate_smulw(ins)
-        elif ins.id == ARMInstruction.srs:
-            self.emulate_srs(ins)
-        elif ins.id == ARMInstruction.stc:
-            self.emulate_stc(ins)
-        elif ins.id == ARMInstruction.stmda:
-            self.emulate_stmda(ins)
-        elif ins.id == ARMInstruction.stmdb:
-            self.emulate_stmdb(ins)
-        elif ins.id == ARMInstruction.stmia:
-            self.emulate_stmia(ins)
-        elif ins.id == ARMInstruction.stmib:
-            self.emulate_stmib(ins)
-        elif ins.id == ARMInstruction.stm_user_registers:
-            self.emulate_stm_user_registers(ins)
-        elif ins.id == ARMInstruction.strb_immediate:
-            self.emulate_strb_immediate(ins)
-        elif ins.id == ARMInstruction.strb_register:
-            self.emulate_strb_register(ins)
-        elif ins.id == ARMInstruction.strbt:
-            self.emulate_strbt(ins)
-        elif ins.id == ARMInstruction.strex:
-            self.emulate_strex(ins)
-        elif ins.id == ARMInstruction.strexb:
-            self.emulate_strexb(ins)
-        elif ins.id == ARMInstruction.strexd:
-            self.emulate_strexd(ins)
-        elif ins.id == ARMInstruction.strexh:
-            self.emulate_strexh(ins)
-        elif ins.id == ARMInstruction.str_immediate:
-            self.emulate_str_immediate(ins)
-        elif ins.id == ARMInstruction.str_reg:
-            self.emulate_str_reg(ins)
-        elif ins.id == ARMInstruction.strt:
-            self.emulate_strt(ins)
-        elif ins.id == ARMInstruction.sub_immediate:
-            self.emulate_sub_immediate(ins)
-        elif ins.id == ARMInstruction.sub_register:
-            self.emulate_sub_register(ins)
-        elif ins.id == ARMInstruction.sub_rsr:
-            self.emulate_sub_rsr(ins)
-        elif ins.id == ARMInstruction.subs_pc_lr:
-            self.emulate_subs_pc_lr(ins)
-        elif ins.id == ARMInstruction.sub_sp_minus_immediate:
-            self.emulate_sub_sp_minus_immediate(ins)
-        elif ins.id == ARMInstruction.sub_sp_minus_register:
-            self.emulate_sub_sp_minus_register(ins)
-        elif ins.id == ARMInstruction.svc:
-            self.emulate_svc(ins)
-        elif ins.id == ARMInstruction.swp:
-            self.emulate_swp(ins)
-        elif ins.id == ARMInstruction.teq_immediate:
-            self.emulate_teq_immediate(ins)
-        elif ins.id == ARMInstruction.teq_register:
-            self.emulate_teq_register(ins)
-        elif ins.id == ARMInstruction.teq_rsr:
-            self.emulate_teq_rsr(ins)
-        elif ins.id == ARMInstruction.tst_immediate:
-            self.emulate_tst_immediate(ins)
-        elif ins.id == ARMInstruction.tst_register:
-            self.emulate_tst_register(ins)
-        elif ins.id == ARMInstruction.tst_rsr:
-            self.emulate_tst_rsr(ins)
-        elif ins.id == ARMInstruction.umaal:
-            self.emulate_umaal(ins)
-        elif ins.id == ARMInstruction.umlal:
-            self.emulate_umlal(ins)
-        elif ins.id == ARMInstruction.umull:
-            self.emulate_umull(ins)
-        elif ins.id == ARMInstruction.wfe:
-            self.emulate_wfe(ins)
-        elif ins.id == ARMInstruction.wfi:
-            self.emulate_wfi(ins)
-        elif ins.id == ARMInstruction.yield_:
-            self.emulate_yield(ins)
-        else:
->>>>>>> ec1fe8c3
             raise InstructionNotImplementedException()
 
         if dump_state:
